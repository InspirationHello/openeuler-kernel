--- conflicted
+++ resolved
@@ -297,11 +297,7 @@
 	if [ "$test_link_fail" -eq 2 ];then
 		timeout ${timeout_test} \
 			ip netns exec ${listener_ns} \
-<<<<<<< HEAD
-				$mptcp_connect -t ${timeout_poll} -l -p $port -s ${cl_proto} \
-=======
 				$mptcp_connect -t ${timeout_poll} -l -p $port -s ${srv_proto} \
->>>>>>> df0cc57e
 					${local_addr} < "$sinfail" > "$sout" &
 	else
 		timeout ${timeout_test} \
