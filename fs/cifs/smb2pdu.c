/*
 *   fs/cifs/smb2pdu.c
 *
 *   Copyright (C) International Business Machines  Corp., 2009, 2013
 *                 Etersoft, 2012
 *   Author(s): Steve French (sfrench@us.ibm.com)
 *              Pavel Shilovsky (pshilovsky@samba.org) 2012
 *
 *   Contains the routines for constructing the SMB2 PDUs themselves
 *
 *   This library is free software; you can redistribute it and/or modify
 *   it under the terms of the GNU Lesser General Public License as published
 *   by the Free Software Foundation; either version 2.1 of the License, or
 *   (at your option) any later version.
 *
 *   This library is distributed in the hope that it will be useful,
 *   but WITHOUT ANY WARRANTY; without even the implied warranty of
 *   MERCHANTABILITY or FITNESS FOR A PARTICULAR PURPOSE.  See
 *   the GNU Lesser General Public License for more details.
 *
 *   You should have received a copy of the GNU Lesser General Public License
 *   along with this library; if not, write to the Free Software
 *   Foundation, Inc., 59 Temple Place, Suite 330, Boston, MA 02111-1307 USA
 */

 /* SMB2 PDU handling routines here - except for leftovers (eg session setup) */
 /* Note that there are handle based routines which must be		      */
 /* treated slightly differently for reconnection purposes since we never     */
 /* want to reuse a stale file handle and only the caller knows the file info */

#include <linux/fs.h>
#include <linux/kernel.h>
#include <linux/vfs.h>
#include <linux/task_io_accounting_ops.h>
#include <linux/uaccess.h>
#include <linux/uuid.h>
#include <linux/pagemap.h>
#include <linux/xattr.h>
#include "smb2pdu.h"
#include "cifsglob.h"
#include "cifsacl.h"
#include "cifsproto.h"
#include "smb2proto.h"
#include "cifs_unicode.h"
#include "cifs_debug.h"
#include "ntlmssp.h"
#include "smb2status.h"
#include "smb2glob.h"
#include "cifspdu.h"
#include "cifs_spnego.h"

/*
 *  The following table defines the expected "StructureSize" of SMB2 requests
 *  in order by SMB2 command.  This is similar to "wct" in SMB/CIFS requests.
 *
 *  Note that commands are defined in smb2pdu.h in le16 but the array below is
 *  indexed by command in host byte order.
 */
static const int smb2_req_struct_sizes[NUMBER_OF_SMB2_COMMANDS] = {
	/* SMB2_NEGOTIATE */ 36,
	/* SMB2_SESSION_SETUP */ 25,
	/* SMB2_LOGOFF */ 4,
	/* SMB2_TREE_CONNECT */	9,
	/* SMB2_TREE_DISCONNECT */ 4,
	/* SMB2_CREATE */ 57,
	/* SMB2_CLOSE */ 24,
	/* SMB2_FLUSH */ 24,
	/* SMB2_READ */	49,
	/* SMB2_WRITE */ 49,
	/* SMB2_LOCK */	48,
	/* SMB2_IOCTL */ 57,
	/* SMB2_CANCEL */ 4,
	/* SMB2_ECHO */ 4,
	/* SMB2_QUERY_DIRECTORY */ 33,
	/* SMB2_CHANGE_NOTIFY */ 32,
	/* SMB2_QUERY_INFO */ 41,
	/* SMB2_SET_INFO */ 33,
	/* SMB2_OPLOCK_BREAK */ 24 /* BB this is 36 for LEASE_BREAK variant */
};

static int encryption_required(const struct cifs_tcon *tcon)
{
	if (!tcon)
		return 0;
	if ((tcon->ses->session_flags & SMB2_SESSION_FLAG_ENCRYPT_DATA) ||
	    (tcon->share_flags & SHI1005_FLAGS_ENCRYPT_DATA))
		return 1;
	if (tcon->seal &&
	    (tcon->ses->server->capabilities & SMB2_GLOBAL_CAP_ENCRYPTION))
		return 1;
	return 0;
}

static void
smb2_hdr_assemble(struct smb2_sync_hdr *shdr, __le16 smb2_cmd,
		  const struct cifs_tcon *tcon)
{
	shdr->ProtocolId = SMB2_PROTO_NUMBER;
	shdr->StructureSize = cpu_to_le16(64);
	shdr->Command = smb2_cmd;
	if (tcon && tcon->ses && tcon->ses->server) {
		struct TCP_Server_Info *server = tcon->ses->server;

		spin_lock(&server->req_lock);
		/* Request up to 2 credits but don't go over the limit. */
		if (server->credits >= server->max_credits)
			shdr->CreditRequest = cpu_to_le16(0);
		else
			shdr->CreditRequest = cpu_to_le16(
				min_t(int, server->max_credits -
						server->credits, 2));
		spin_unlock(&server->req_lock);
	} else {
		shdr->CreditRequest = cpu_to_le16(2);
	}
	shdr->ProcessId = cpu_to_le32((__u16)current->tgid);

	if (!tcon)
		goto out;

	/* GLOBAL_CAP_LARGE_MTU will only be set if dialect > SMB2.02 */
	/* See sections 2.2.4 and 3.2.4.1.5 of MS-SMB2 */
	if ((tcon->ses) && (tcon->ses->server) &&
	    (tcon->ses->server->capabilities & SMB2_GLOBAL_CAP_LARGE_MTU))
		shdr->CreditCharge = cpu_to_le16(1);
	/* else CreditCharge MBZ */

	shdr->TreeId = tcon->tid;
	/* Uid is not converted */
	if (tcon->ses)
		shdr->SessionId = tcon->ses->Suid;

	/*
	 * If we would set SMB2_FLAGS_DFS_OPERATIONS on open we also would have
	 * to pass the path on the Open SMB prefixed by \\server\share.
	 * Not sure when we would need to do the augmented path (if ever) and
	 * setting this flag breaks the SMB2 open operation since it is
	 * illegal to send an empty path name (without \\server\share prefix)
	 * when the DFS flag is set in the SMB open header. We could
	 * consider setting the flag on all operations other than open
	 * but it is safer to net set it for now.
	 */
/*	if (tcon->share_flags & SHI1005_FLAGS_DFS)
		shdr->Flags |= SMB2_FLAGS_DFS_OPERATIONS; */

	if (tcon->ses && tcon->ses->server && tcon->ses->server->sign &&
	    !encryption_required(tcon))
		shdr->Flags |= SMB2_FLAGS_SIGNED;
out:
	return;
}

static int
smb2_reconnect(__le16 smb2_command, struct cifs_tcon *tcon)
{
	int rc = 0;
	struct nls_table *nls_codepage;
	struct cifs_ses *ses;
	struct TCP_Server_Info *server;

	/*
	 * SMB2s NegProt, SessSetup, Logoff do not have tcon yet so
	 * check for tcp and smb session status done differently
	 * for those three - in the calling routine.
	 */
	if (tcon == NULL)
		return rc;

	if (smb2_command == SMB2_TREE_CONNECT)
		return rc;

	if (tcon->tidStatus == CifsExiting) {
		/*
		 * only tree disconnect, open, and write,
		 * (and ulogoff which does not have tcon)
		 * are allowed as we start force umount.
		 */
		if ((smb2_command != SMB2_WRITE) &&
		   (smb2_command != SMB2_CREATE) &&
		   (smb2_command != SMB2_TREE_DISCONNECT)) {
			cifs_dbg(FYI, "can not send cmd %d while umounting\n",
				 smb2_command);
			return -ENODEV;
		}
	}
	if ((!tcon->ses) || (tcon->ses->status == CifsExiting) ||
	    (!tcon->ses->server))
		return -EIO;

	ses = tcon->ses;
	server = ses->server;

	/*
	 * Give demultiplex thread up to 10 seconds to reconnect, should be
	 * greater than cifs socket timeout which is 7 seconds
	 */
	while (server->tcpStatus == CifsNeedReconnect) {
		/*
		 * Return to caller for TREE_DISCONNECT and LOGOFF and CLOSE
		 * here since they are implicitly done when session drops.
		 */
		switch (smb2_command) {
		/*
		 * BB Should we keep oplock break and add flush to exceptions?
		 */
		case SMB2_TREE_DISCONNECT:
		case SMB2_CANCEL:
		case SMB2_CLOSE:
		case SMB2_OPLOCK_BREAK:
			return -EAGAIN;
		}

		wait_event_interruptible_timeout(server->response_q,
			(server->tcpStatus != CifsNeedReconnect), 10 * HZ);

		/* are we still trying to reconnect? */
		if (server->tcpStatus != CifsNeedReconnect)
			break;

		/*
		 * on "soft" mounts we wait once. Hard mounts keep
		 * retrying until process is killed or server comes
		 * back on-line
		 */
		if (!tcon->retry) {
			cifs_dbg(FYI, "gave up waiting on reconnect in smb_init\n");
			return -EHOSTDOWN;
		}
	}

	if (!tcon->ses->need_reconnect && !tcon->need_reconnect)
		return rc;

	nls_codepage = load_nls_default();

	/*
	 * need to prevent multiple threads trying to simultaneously reconnect
	 * the same SMB session
	 */
	mutex_lock(&tcon->ses->session_mutex);

	/*
	 * Recheck after acquire mutex. If another thread is negotiating
	 * and the server never sends an answer the socket will be closed
	 * and tcpStatus set to reconnect.
	 */
	if (server->tcpStatus == CifsNeedReconnect) {
		rc = -EHOSTDOWN;
		mutex_unlock(&tcon->ses->session_mutex);
		goto out;
	}

	rc = cifs_negotiate_protocol(0, tcon->ses);
	if (!rc && tcon->ses->need_reconnect)
		rc = cifs_setup_session(0, tcon->ses, nls_codepage);

	if (rc || !tcon->need_reconnect) {
		mutex_unlock(&tcon->ses->session_mutex);
		goto out;
	}

	cifs_mark_open_files_invalid(tcon);
	if (tcon->use_persistent)
		tcon->need_reopen_files = true;

	rc = SMB2_tcon(0, tcon->ses, tcon->treeName, tcon, nls_codepage);
	mutex_unlock(&tcon->ses->session_mutex);

	cifs_dbg(FYI, "reconnect tcon rc = %d\n", rc);
	if (rc)
		goto out;

	if (smb2_command != SMB2_INTERNAL_CMD)
		queue_delayed_work(cifsiod_wq, &server->reconnect, 0);

	atomic_inc(&tconInfoReconnectCount);
out:
	/*
	 * Check if handle based operation so we know whether we can continue
	 * or not without returning to caller to reset file handle.
	 */
	/*
	 * BB Is flush done by server on drop of tcp session? Should we special
	 * case it and skip above?
	 */
	switch (smb2_command) {
	case SMB2_FLUSH:
	case SMB2_READ:
	case SMB2_WRITE:
	case SMB2_LOCK:
	case SMB2_IOCTL:
	case SMB2_QUERY_DIRECTORY:
	case SMB2_CHANGE_NOTIFY:
	case SMB2_QUERY_INFO:
	case SMB2_SET_INFO:
		rc = -EAGAIN;
	}
	unload_nls(nls_codepage);
	return rc;
}

static void
fill_small_buf(__le16 smb2_command, struct cifs_tcon *tcon, void *buf,
	       unsigned int *total_len)
{
	struct smb2_sync_pdu *spdu = (struct smb2_sync_pdu *)buf;
	/* lookup word count ie StructureSize from table */
	__u16 parmsize = smb2_req_struct_sizes[le16_to_cpu(smb2_command)];

	/*
	 * smaller than SMALL_BUFFER_SIZE but bigger than fixed area of
	 * largest operations (Create)
	 */
	memset(buf, 0, 256);

	smb2_hdr_assemble(&spdu->sync_hdr, smb2_command, tcon);
	spdu->StructureSize2 = cpu_to_le16(parmsize);

	*total_len = parmsize + sizeof(struct smb2_sync_hdr);
}

/* init request without RFC1001 length at the beginning */
static int
smb2_plain_req_init(__le16 smb2_command, struct cifs_tcon *tcon,
		    void **request_buf, unsigned int *total_len)
{
	int rc;
	struct smb2_sync_hdr *shdr;

	rc = smb2_reconnect(smb2_command, tcon);
	if (rc)
		return rc;

	/* BB eventually switch this to SMB2 specific small buf size */
	*request_buf = cifs_small_buf_get();
	if (*request_buf == NULL) {
		/* BB should we add a retry in here if not a writepage? */
		return -ENOMEM;
	}

	shdr = (struct smb2_sync_hdr *)(*request_buf);

	fill_small_buf(smb2_command, tcon, shdr, total_len);

	if (tcon != NULL) {
#ifdef CONFIG_CIFS_STATS2
		uint16_t com_code = le16_to_cpu(smb2_command);

		cifs_stats_inc(&tcon->stats.smb2_stats.smb2_com_sent[com_code]);
#endif
		cifs_stats_inc(&tcon->num_smbs_sent);
	}

	return rc;
}

/*
 * Allocate and return pointer to an SMB request hdr, and set basic
 * SMB information in the SMB header. If the return code is zero, this
 * function must have filled in request_buf pointer. The returned buffer
 * has RFC1001 length at the beginning.
 */
static int
small_smb2_init(__le16 smb2_command, struct cifs_tcon *tcon,
		void **request_buf)
{
	int rc;
	unsigned int total_len;
	struct smb2_pdu *pdu;

	rc = smb2_reconnect(smb2_command, tcon);
	if (rc)
		return rc;

	/* BB eventually switch this to SMB2 specific small buf size */
	*request_buf = cifs_small_buf_get();
	if (*request_buf == NULL) {
		/* BB should we add a retry in here if not a writepage? */
		return -ENOMEM;
	}

	pdu = (struct smb2_pdu *)(*request_buf);

	fill_small_buf(smb2_command, tcon, get_sync_hdr(pdu), &total_len);

	/* Note this is only network field converted to big endian */
	pdu->hdr.smb2_buf_length = cpu_to_be32(total_len);

	if (tcon != NULL) {
#ifdef CONFIG_CIFS_STATS2
		uint16_t com_code = le16_to_cpu(smb2_command);
		cifs_stats_inc(&tcon->stats.smb2_stats.smb2_com_sent[com_code]);
#endif
		cifs_stats_inc(&tcon->num_smbs_sent);
	}

	return rc;
}

#ifdef CONFIG_CIFS_SMB311
/* offset is sizeof smb2_negotiate_req - 4 but rounded up to 8 bytes */
#define OFFSET_OF_NEG_CONTEXT 0x68  /* sizeof(struct smb2_negotiate_req) - 4 */


#define SMB2_PREAUTH_INTEGRITY_CAPABILITIES	cpu_to_le16(1)
#define SMB2_ENCRYPTION_CAPABILITIES		cpu_to_le16(2)

static void
build_preauth_ctxt(struct smb2_preauth_neg_context *pneg_ctxt)
{
	pneg_ctxt->ContextType = SMB2_PREAUTH_INTEGRITY_CAPABILITIES;
	pneg_ctxt->DataLength = cpu_to_le16(38);
	pneg_ctxt->HashAlgorithmCount = cpu_to_le16(1);
	pneg_ctxt->SaltLength = cpu_to_le16(SMB311_SALT_SIZE);
	get_random_bytes(pneg_ctxt->Salt, SMB311_SALT_SIZE);
	pneg_ctxt->HashAlgorithms = SMB2_PREAUTH_INTEGRITY_SHA512;
}

static void
build_encrypt_ctxt(struct smb2_encryption_neg_context *pneg_ctxt)
{
	pneg_ctxt->ContextType = SMB2_ENCRYPTION_CAPABILITIES;
	pneg_ctxt->DataLength = cpu_to_le16(6);
	pneg_ctxt->CipherCount = cpu_to_le16(2);
	pneg_ctxt->Ciphers[0] = SMB2_ENCRYPTION_AES128_GCM;
	pneg_ctxt->Ciphers[1] = SMB2_ENCRYPTION_AES128_CCM;
}

static void
assemble_neg_contexts(struct smb2_negotiate_req *req)
{

	/* +4 is to account for the RFC1001 len field */
	char *pneg_ctxt = (char *)req + OFFSET_OF_NEG_CONTEXT + 4;

	build_preauth_ctxt((struct smb2_preauth_neg_context *)pneg_ctxt);
	/* Add 2 to size to round to 8 byte boundary */
	pneg_ctxt += 2 + sizeof(struct smb2_preauth_neg_context);
	build_encrypt_ctxt((struct smb2_encryption_neg_context *)pneg_ctxt);
	req->NegotiateContextOffset = cpu_to_le32(OFFSET_OF_NEG_CONTEXT);
	req->NegotiateContextCount = cpu_to_le16(2);
	inc_rfc1001_len(req, 4 + sizeof(struct smb2_preauth_neg_context)
			+ sizeof(struct smb2_encryption_neg_context)); /* calculate hash */
}
#else
static void assemble_neg_contexts(struct smb2_negotiate_req *req)
{
	return;
}
#endif /* SMB311 */

/*
 *
 *	SMB2 Worker functions follow:
 *
 *	The general structure of the worker functions is:
 *	1) Call smb2_init (assembles SMB2 header)
 *	2) Initialize SMB2 command specific fields in fixed length area of SMB
 *	3) Call smb_sendrcv2 (sends request on socket and waits for response)
 *	4) Decode SMB2 command specific fields in the fixed length area
 *	5) Decode variable length data area (if any for this SMB2 command type)
 *	6) Call free smb buffer
 *	7) return
 *
 */

int
SMB2_negotiate(const unsigned int xid, struct cifs_ses *ses)
{
	struct smb2_negotiate_req *req;
	struct smb2_negotiate_rsp *rsp;
	struct kvec iov[1];
	struct kvec rsp_iov;
	int rc = 0;
	int resp_buftype;
	struct TCP_Server_Info *server = ses->server;
	int blob_offset, blob_length;
	char *security_blob;
	int flags = CIFS_NEG_OP;

	cifs_dbg(FYI, "Negotiate protocol\n");

	if (!server) {
		WARN(1, "%s: server is NULL!\n", __func__);
		return -EIO;
	}

	rc = small_smb2_init(SMB2_NEGOTIATE, NULL, (void **) &req);
	if (rc)
		return rc;

	req->hdr.sync_hdr.SessionId = 0;

	if (strcmp(ses->server->vals->version_string,
		   SMB3ANY_VERSION_STRING) == 0) {
		req->Dialects[0] = cpu_to_le16(SMB30_PROT_ID);
		req->Dialects[1] = cpu_to_le16(SMB302_PROT_ID);
		req->DialectCount = cpu_to_le16(2);
		inc_rfc1001_len(req, 4);
	} else if (strcmp(ses->server->vals->version_string,
		   SMBDEFAULT_VERSION_STRING) == 0) {
		req->Dialects[0] = cpu_to_le16(SMB21_PROT_ID);
		req->Dialects[1] = cpu_to_le16(SMB30_PROT_ID);
		req->Dialects[2] = cpu_to_le16(SMB302_PROT_ID);
		req->DialectCount = cpu_to_le16(3);
		inc_rfc1001_len(req, 6);
	} else {
		/* otherwise send specific dialect */
		req->Dialects[0] = cpu_to_le16(ses->server->vals->protocol_id);
		req->DialectCount = cpu_to_le16(1);
		inc_rfc1001_len(req, 2);
	}

	/* only one of SMB2 signing flags may be set in SMB2 request */
	if (ses->sign)
		req->SecurityMode = cpu_to_le16(SMB2_NEGOTIATE_SIGNING_REQUIRED);
	else if (global_secflags & CIFSSEC_MAY_SIGN)
		req->SecurityMode = cpu_to_le16(SMB2_NEGOTIATE_SIGNING_ENABLED);
	else
		req->SecurityMode = 0;

	req->Capabilities = cpu_to_le32(ses->server->vals->req_capabilities);

	/* ClientGUID must be zero for SMB2.02 dialect */
	if (ses->server->vals->protocol_id == SMB20_PROT_ID)
		memset(req->ClientGUID, 0, SMB2_CLIENT_GUID_SIZE);
	else {
		memcpy(req->ClientGUID, server->client_guid,
			SMB2_CLIENT_GUID_SIZE);
		if (ses->server->vals->protocol_id == SMB311_PROT_ID)
			assemble_neg_contexts(req);
	}
	iov[0].iov_base = (char *)req;
	/* 4 for rfc1002 length field */
	iov[0].iov_len = get_rfc1002_length(req) + 4;

	rc = SendReceive2(xid, ses, iov, 1, &resp_buftype, flags, &rsp_iov);
	cifs_small_buf_release(req);
	rsp = (struct smb2_negotiate_rsp *)rsp_iov.iov_base;
	/*
	 * No tcon so can't do
	 * cifs_stats_inc(&tcon->stats.smb2_stats.smb2_com_fail[SMB2...]);
	 */
	if (rc == -EOPNOTSUPP) {
		cifs_dbg(VFS, "Dialect not supported by server. Consider "
<<<<<<< HEAD
			"specifying vers=1.0 or vers=2.1 on mount for accessing"
			" older servers\n");
		goto neg_exit;
	} else if (rc != 0)
=======
			"specifying vers=1.0 or vers=2.0 on mount for accessing"
			" older servers\n");
>>>>>>> bb176f67
		goto neg_exit;
	} else if (rc != 0)
		goto neg_exit;

	if (strcmp(ses->server->vals->version_string,
		   SMB3ANY_VERSION_STRING) == 0) {
		if (rsp->DialectRevision == cpu_to_le16(SMB20_PROT_ID)) {
			cifs_dbg(VFS,
				"SMB2 dialect returned but not requested\n");
			return -EIO;
		} else if (rsp->DialectRevision == cpu_to_le16(SMB21_PROT_ID)) {
			cifs_dbg(VFS,
				"SMB2.1 dialect returned but not requested\n");
			return -EIO;
		}
	} else if (strcmp(ses->server->vals->version_string,
		   SMBDEFAULT_VERSION_STRING) == 0) {
		if (rsp->DialectRevision == cpu_to_le16(SMB20_PROT_ID)) {
			cifs_dbg(VFS,
				"SMB2 dialect returned but not requested\n");
			return -EIO;
		} else if (rsp->DialectRevision == cpu_to_le16(SMB21_PROT_ID)) {
			/* ops set to 3.0 by default for default so update */
			ses->server->ops = &smb21_operations;
		}
	} else if (le16_to_cpu(rsp->DialectRevision) !=
				ses->server->vals->protocol_id) {
		/* if requested single dialect ensure returned dialect matched */
		cifs_dbg(VFS, "Illegal 0x%x dialect returned: not requested\n",
			le16_to_cpu(rsp->DialectRevision));
		return -EIO;
	}

	cifs_dbg(FYI, "mode 0x%x\n", rsp->SecurityMode);

	if (rsp->DialectRevision == cpu_to_le16(SMB20_PROT_ID))
		cifs_dbg(FYI, "negotiated smb2.0 dialect\n");
	else if (rsp->DialectRevision == cpu_to_le16(SMB21_PROT_ID))
		cifs_dbg(FYI, "negotiated smb2.1 dialect\n");
	else if (rsp->DialectRevision == cpu_to_le16(SMB30_PROT_ID))
		cifs_dbg(FYI, "negotiated smb3.0 dialect\n");
	else if (rsp->DialectRevision == cpu_to_le16(SMB302_PROT_ID))
		cifs_dbg(FYI, "negotiated smb3.02 dialect\n");
#ifdef CONFIG_CIFS_SMB311
	else if (rsp->DialectRevision == cpu_to_le16(SMB311_PROT_ID))
		cifs_dbg(FYI, "negotiated smb3.1.1 dialect\n");
#endif /* SMB311 */
	else {
		cifs_dbg(VFS, "Illegal dialect returned by server 0x%x\n",
			 le16_to_cpu(rsp->DialectRevision));
		rc = -EIO;
		goto neg_exit;
	}
	server->dialect = le16_to_cpu(rsp->DialectRevision);

	/* BB: add check that dialect was valid given dialect(s) we asked for */

	/* SMB2 only has an extended negflavor */
	server->negflavor = CIFS_NEGFLAVOR_EXTENDED;
	/* set it to the maximum buffer size value we can send with 1 credit */
	server->maxBuf = min_t(unsigned int, le32_to_cpu(rsp->MaxTransactSize),
			       SMB2_MAX_BUFFER_SIZE);
	server->max_read = le32_to_cpu(rsp->MaxReadSize);
	server->max_write = le32_to_cpu(rsp->MaxWriteSize);
	/* BB Do we need to validate the SecurityMode? */
	server->sec_mode = le16_to_cpu(rsp->SecurityMode);
	server->capabilities = le32_to_cpu(rsp->Capabilities);
	/* Internal types */
	server->capabilities |= SMB2_NT_FIND | SMB2_LARGE_FILES;

	security_blob = smb2_get_data_area_len(&blob_offset, &blob_length,
					       &rsp->hdr);
	/*
	 * See MS-SMB2 section 2.2.4: if no blob, client picks default which
	 * for us will be
	 *	ses->sectype = RawNTLMSSP;
	 * but for time being this is our only auth choice so doesn't matter.
	 * We just found a server which sets blob length to zero expecting raw.
	 */
	if (blob_length == 0) {
		cifs_dbg(FYI, "missing security blob on negprot\n");
		server->sec_ntlmssp = true;
	}

	rc = cifs_enable_signing(server, ses->sign);
	if (rc)
		goto neg_exit;
	if (blob_length) {
		rc = decode_negTokenInit(security_blob, blob_length, server);
		if (rc == 1)
			rc = 0;
		else if (rc == 0)
			rc = -EIO;
	}
neg_exit:
	free_rsp_buf(resp_buftype, rsp);
	return rc;
}

int smb3_validate_negotiate(const unsigned int xid, struct cifs_tcon *tcon)
{
	int rc = 0;
	struct validate_negotiate_info_req vneg_inbuf;
	struct validate_negotiate_info_rsp *pneg_rsp;
	u32 rsplen;
	u32 inbuflen; /* max of 4 dialects */

	cifs_dbg(FYI, "validate negotiate\n");

	/*
	 * validation ioctl must be signed, so no point sending this if we
	 * can not sign it (ie are not known user).  Even if signing is not
	 * required (enabled but not negotiated), in those cases we selectively
	 * sign just this, the first and only signed request on a connection.
	 * Having validation of negotiate info  helps reduce attack vectors.
	 */
	if (tcon->ses->session_flags & SMB2_SESSION_FLAG_IS_GUEST)
		return 0; /* validation requires signing */

	if (tcon->ses->user_name == NULL) {
		cifs_dbg(FYI, "Can't validate negotiate: null user mount\n");
		return 0; /* validation requires signing */
	}

	if (tcon->ses->session_flags & SMB2_SESSION_FLAG_IS_NULL)
		cifs_dbg(VFS, "Unexpected null user (anonymous) auth flag sent by server\n");

	vneg_inbuf.Capabilities =
			cpu_to_le32(tcon->ses->server->vals->req_capabilities);
	memcpy(vneg_inbuf.Guid, tcon->ses->server->client_guid,
					SMB2_CLIENT_GUID_SIZE);

	if (tcon->ses->sign)
		vneg_inbuf.SecurityMode =
			cpu_to_le16(SMB2_NEGOTIATE_SIGNING_REQUIRED);
	else if (global_secflags & CIFSSEC_MAY_SIGN)
		vneg_inbuf.SecurityMode =
			cpu_to_le16(SMB2_NEGOTIATE_SIGNING_ENABLED);
	else
		vneg_inbuf.SecurityMode = 0;


	if (strcmp(tcon->ses->server->vals->version_string,
		SMB3ANY_VERSION_STRING) == 0) {
		vneg_inbuf.Dialects[0] = cpu_to_le16(SMB30_PROT_ID);
		vneg_inbuf.Dialects[1] = cpu_to_le16(SMB302_PROT_ID);
		vneg_inbuf.DialectCount = cpu_to_le16(2);
		/* structure is big enough for 3 dialects, sending only 2 */
		inbuflen = sizeof(struct validate_negotiate_info_req) - 2;
	} else if (strcmp(tcon->ses->server->vals->version_string,
		SMBDEFAULT_VERSION_STRING) == 0) {
		vneg_inbuf.Dialects[0] = cpu_to_le16(SMB21_PROT_ID);
		vneg_inbuf.Dialects[1] = cpu_to_le16(SMB30_PROT_ID);
		vneg_inbuf.Dialects[2] = cpu_to_le16(SMB302_PROT_ID);
		vneg_inbuf.DialectCount = cpu_to_le16(3);
		/* structure is big enough for 3 dialects */
		inbuflen = sizeof(struct validate_negotiate_info_req);
	} else {
		/* otherwise specific dialect was requested */
		vneg_inbuf.Dialects[0] =
			cpu_to_le16(tcon->ses->server->vals->protocol_id);
		vneg_inbuf.DialectCount = cpu_to_le16(1);
		/* structure is big enough for 3 dialects, sending only 1 */
		inbuflen = sizeof(struct validate_negotiate_info_req) - 4;
	}

	rc = SMB2_ioctl(xid, tcon, NO_FILE_ID, NO_FILE_ID,
		FSCTL_VALIDATE_NEGOTIATE_INFO, true /* is_fsctl */,
		false /* use_ipc */,
		(char *)&vneg_inbuf, sizeof(struct validate_negotiate_info_req),
		(char **)&pneg_rsp, &rsplen);

	if (rc != 0) {
		cifs_dbg(VFS, "validate protocol negotiate failed: %d\n", rc);
		return -EIO;
	}

	if (rsplen != sizeof(struct validate_negotiate_info_rsp)) {
		cifs_dbg(VFS, "invalid protocol negotiate response size: %d\n",
			 rsplen);

		/* relax check since Mac returns max bufsize allowed on ioctl */
		if (rsplen > CIFSMaxBufSize)
			return -EIO;
	}

	/* check validate negotiate info response matches what we got earlier */
	if (pneg_rsp->Dialect !=
			cpu_to_le16(tcon->ses->server->vals->protocol_id))
		goto vneg_out;

	if (pneg_rsp->SecurityMode != cpu_to_le16(tcon->ses->server->sec_mode))
		goto vneg_out;

	/* do not validate server guid because not saved at negprot time yet */

	if ((le32_to_cpu(pneg_rsp->Capabilities) | SMB2_NT_FIND |
	      SMB2_LARGE_FILES) != tcon->ses->server->capabilities)
		goto vneg_out;

	/* validate negotiate successful */
	cifs_dbg(FYI, "validate negotiate info successful\n");
	return 0;

vneg_out:
	cifs_dbg(VFS, "protocol revalidation - security settings mismatch\n");
	return -EIO;
}

enum securityEnum
smb2_select_sectype(struct TCP_Server_Info *server, enum securityEnum requested)
{
	switch (requested) {
	case Kerberos:
	case RawNTLMSSP:
		return requested;
	case NTLMv2:
		return RawNTLMSSP;
	case Unspecified:
		if (server->sec_ntlmssp &&
			(global_secflags & CIFSSEC_MAY_NTLMSSP))
			return RawNTLMSSP;
		if ((server->sec_kerberos || server->sec_mskerberos) &&
			(global_secflags & CIFSSEC_MAY_KRB5))
			return Kerberos;
		/* Fallthrough */
	default:
		return Unspecified;
	}
}

struct SMB2_sess_data {
	unsigned int xid;
	struct cifs_ses *ses;
	struct nls_table *nls_cp;
	void (*func)(struct SMB2_sess_data *);
	int result;
	u64 previous_session;

	/* we will send the SMB in three pieces:
	 * a fixed length beginning part, an optional
	 * SPNEGO blob (which can be zero length), and a
	 * last part which will include the strings
	 * and rest of bcc area. This allows us to avoid
	 * a large buffer 17K allocation
	 */
	int buf0_type;
	struct kvec iov[2];
};

static int
SMB2_sess_alloc_buffer(struct SMB2_sess_data *sess_data)
{
	int rc;
	struct cifs_ses *ses = sess_data->ses;
	struct smb2_sess_setup_req *req;
	struct TCP_Server_Info *server = ses->server;

	rc = small_smb2_init(SMB2_SESSION_SETUP, NULL, (void **) &req);
	if (rc)
		return rc;

	/* First session, not a reauthenticate */
	req->hdr.sync_hdr.SessionId = 0;

	/* if reconnect, we need to send previous sess id, otherwise it is 0 */
	req->PreviousSessionId = sess_data->previous_session;

	req->Flags = 0; /* MBZ */
	/* to enable echos and oplocks */
	req->hdr.sync_hdr.CreditRequest = cpu_to_le16(3);

	/* only one of SMB2 signing flags may be set in SMB2 request */
	if (server->sign)
		req->SecurityMode = SMB2_NEGOTIATE_SIGNING_REQUIRED;
	else if (global_secflags & CIFSSEC_MAY_SIGN) /* one flag unlike MUST_ */
		req->SecurityMode = SMB2_NEGOTIATE_SIGNING_ENABLED;
	else
		req->SecurityMode = 0;

	req->Capabilities = 0;
	req->Channel = 0; /* MBZ */

	sess_data->iov[0].iov_base = (char *)req;
	/* 4 for rfc1002 length field and 1 for pad */
	sess_data->iov[0].iov_len = get_rfc1002_length(req) + 4 - 1;
	/*
	 * This variable will be used to clear the buffer
	 * allocated above in case of any error in the calling function.
	 */
	sess_data->buf0_type = CIFS_SMALL_BUFFER;

	return 0;
}

static void
SMB2_sess_free_buffer(struct SMB2_sess_data *sess_data)
{
	free_rsp_buf(sess_data->buf0_type, sess_data->iov[0].iov_base);
	sess_data->buf0_type = CIFS_NO_BUFFER;
}

static int
SMB2_sess_sendreceive(struct SMB2_sess_data *sess_data)
{
	int rc;
	struct smb2_sess_setup_req *req = sess_data->iov[0].iov_base;
	struct kvec rsp_iov = { NULL, 0 };

	/* Testing shows that buffer offset must be at location of Buffer[0] */
	req->SecurityBufferOffset =
		cpu_to_le16(sizeof(struct smb2_sess_setup_req) -
			1 /* pad */ - 4 /* rfc1001 len */);
	req->SecurityBufferLength = cpu_to_le16(sess_data->iov[1].iov_len);

	inc_rfc1001_len(req, sess_data->iov[1].iov_len - 1 /* pad */);

	/* BB add code to build os and lm fields */

	rc = SendReceive2(sess_data->xid, sess_data->ses,
				sess_data->iov, 2,
				&sess_data->buf0_type,
				CIFS_LOG_ERROR | CIFS_NEG_OP, &rsp_iov);
	cifs_small_buf_release(sess_data->iov[0].iov_base);
	memcpy(&sess_data->iov[0], &rsp_iov, sizeof(struct kvec));

	return rc;
}

static int
SMB2_sess_establish_session(struct SMB2_sess_data *sess_data)
{
	int rc = 0;
	struct cifs_ses *ses = sess_data->ses;

	mutex_lock(&ses->server->srv_mutex);
	if (ses->server->ops->generate_signingkey) {
		rc = ses->server->ops->generate_signingkey(ses);
		if (rc) {
			cifs_dbg(FYI,
				"SMB3 session key generation failed\n");
			mutex_unlock(&ses->server->srv_mutex);
			return rc;
		}
	}
	if (!ses->server->session_estab) {
		ses->server->sequence_number = 0x2;
		ses->server->session_estab = true;
	}
	mutex_unlock(&ses->server->srv_mutex);

	cifs_dbg(FYI, "SMB2/3 session established successfully\n");
	spin_lock(&GlobalMid_Lock);
	ses->status = CifsGood;
	ses->need_reconnect = false;
	spin_unlock(&GlobalMid_Lock);
	return rc;
}

#ifdef CONFIG_CIFS_UPCALL
static void
SMB2_auth_kerberos(struct SMB2_sess_data *sess_data)
{
	int rc;
	struct cifs_ses *ses = sess_data->ses;
	struct cifs_spnego_msg *msg;
	struct key *spnego_key = NULL;
	struct smb2_sess_setup_rsp *rsp = NULL;

	rc = SMB2_sess_alloc_buffer(sess_data);
	if (rc)
		goto out;

	spnego_key = cifs_get_spnego_key(ses);
	if (IS_ERR(spnego_key)) {
		rc = PTR_ERR(spnego_key);
		spnego_key = NULL;
		goto out;
	}

	msg = spnego_key->payload.data[0];
	/*
	 * check version field to make sure that cifs.upcall is
	 * sending us a response in an expected form
	 */
	if (msg->version != CIFS_SPNEGO_UPCALL_VERSION) {
		cifs_dbg(VFS,
			  "bad cifs.upcall version. Expected %d got %d",
			  CIFS_SPNEGO_UPCALL_VERSION, msg->version);
		rc = -EKEYREJECTED;
		goto out_put_spnego_key;
	}

	ses->auth_key.response = kmemdup(msg->data, msg->sesskey_len,
					 GFP_KERNEL);
	if (!ses->auth_key.response) {
		cifs_dbg(VFS,
			"Kerberos can't allocate (%u bytes) memory",
			msg->sesskey_len);
		rc = -ENOMEM;
		goto out_put_spnego_key;
	}
	ses->auth_key.len = msg->sesskey_len;

	sess_data->iov[1].iov_base = msg->data + msg->sesskey_len;
	sess_data->iov[1].iov_len = msg->secblob_len;

	rc = SMB2_sess_sendreceive(sess_data);
	if (rc)
		goto out_put_spnego_key;

	rsp = (struct smb2_sess_setup_rsp *)sess_data->iov[0].iov_base;
	ses->Suid = rsp->hdr.sync_hdr.SessionId;

	ses->session_flags = le16_to_cpu(rsp->SessionFlags);

	rc = SMB2_sess_establish_session(sess_data);
out_put_spnego_key:
	key_invalidate(spnego_key);
	key_put(spnego_key);
out:
	sess_data->result = rc;
	sess_data->func = NULL;
	SMB2_sess_free_buffer(sess_data);
}
#else
static void
SMB2_auth_kerberos(struct SMB2_sess_data *sess_data)
{
	cifs_dbg(VFS, "Kerberos negotiated but upcall support disabled!\n");
	sess_data->result = -EOPNOTSUPP;
	sess_data->func = NULL;
}
#endif

static void
SMB2_sess_auth_rawntlmssp_authenticate(struct SMB2_sess_data *sess_data);

static void
SMB2_sess_auth_rawntlmssp_negotiate(struct SMB2_sess_data *sess_data)
{
	int rc;
	struct cifs_ses *ses = sess_data->ses;
	struct smb2_sess_setup_rsp *rsp = NULL;
	char *ntlmssp_blob = NULL;
	bool use_spnego = false; /* else use raw ntlmssp */
	u16 blob_length = 0;

	/*
	 * If memory allocation is successful, caller of this function
	 * frees it.
	 */
	ses->ntlmssp = kmalloc(sizeof(struct ntlmssp_auth), GFP_KERNEL);
	if (!ses->ntlmssp) {
		rc = -ENOMEM;
		goto out_err;
	}
	ses->ntlmssp->sesskey_per_smbsess = true;

	rc = SMB2_sess_alloc_buffer(sess_data);
	if (rc)
		goto out_err;

	ntlmssp_blob = kmalloc(sizeof(struct _NEGOTIATE_MESSAGE),
			       GFP_KERNEL);
	if (ntlmssp_blob == NULL) {
		rc = -ENOMEM;
		goto out;
	}

	build_ntlmssp_negotiate_blob(ntlmssp_blob, ses);
	if (use_spnego) {
		/* BB eventually need to add this */
		cifs_dbg(VFS, "spnego not supported for SMB2 yet\n");
		rc = -EOPNOTSUPP;
		goto out;
	} else {
		blob_length = sizeof(struct _NEGOTIATE_MESSAGE);
		/* with raw NTLMSSP we don't encapsulate in SPNEGO */
	}
	sess_data->iov[1].iov_base = ntlmssp_blob;
	sess_data->iov[1].iov_len = blob_length;

	rc = SMB2_sess_sendreceive(sess_data);
	rsp = (struct smb2_sess_setup_rsp *)sess_data->iov[0].iov_base;

	/* If true, rc here is expected and not an error */
	if (sess_data->buf0_type != CIFS_NO_BUFFER &&
		rsp->hdr.sync_hdr.Status == STATUS_MORE_PROCESSING_REQUIRED)
		rc = 0;

	if (rc)
		goto out;

	if (offsetof(struct smb2_sess_setup_rsp, Buffer) - 4 !=
			le16_to_cpu(rsp->SecurityBufferOffset)) {
		cifs_dbg(VFS, "Invalid security buffer offset %d\n",
			le16_to_cpu(rsp->SecurityBufferOffset));
		rc = -EIO;
		goto out;
	}
	rc = decode_ntlmssp_challenge(rsp->Buffer,
			le16_to_cpu(rsp->SecurityBufferLength), ses);
	if (rc)
		goto out;

	cifs_dbg(FYI, "rawntlmssp session setup challenge phase\n");


	ses->Suid = rsp->hdr.sync_hdr.SessionId;
	ses->session_flags = le16_to_cpu(rsp->SessionFlags);

out:
	kfree(ntlmssp_blob);
	SMB2_sess_free_buffer(sess_data);
	if (!rc) {
		sess_data->result = 0;
		sess_data->func = SMB2_sess_auth_rawntlmssp_authenticate;
		return;
	}
out_err:
	kfree(ses->ntlmssp);
	ses->ntlmssp = NULL;
	sess_data->result = rc;
	sess_data->func = NULL;
}

static void
SMB2_sess_auth_rawntlmssp_authenticate(struct SMB2_sess_data *sess_data)
{
	int rc;
	struct cifs_ses *ses = sess_data->ses;
	struct smb2_sess_setup_req *req;
	struct smb2_sess_setup_rsp *rsp = NULL;
	unsigned char *ntlmssp_blob = NULL;
	bool use_spnego = false; /* else use raw ntlmssp */
	u16 blob_length = 0;

	rc = SMB2_sess_alloc_buffer(sess_data);
	if (rc)
		goto out;

	req = (struct smb2_sess_setup_req *) sess_data->iov[0].iov_base;
	req->hdr.sync_hdr.SessionId = ses->Suid;

	rc = build_ntlmssp_auth_blob(&ntlmssp_blob, &blob_length, ses,
					sess_data->nls_cp);
	if (rc) {
		cifs_dbg(FYI, "build_ntlmssp_auth_blob failed %d\n", rc);
		goto out;
	}

	if (use_spnego) {
		/* BB eventually need to add this */
		cifs_dbg(VFS, "spnego not supported for SMB2 yet\n");
		rc = -EOPNOTSUPP;
		goto out;
	}
	sess_data->iov[1].iov_base = ntlmssp_blob;
	sess_data->iov[1].iov_len = blob_length;

	rc = SMB2_sess_sendreceive(sess_data);
	if (rc)
		goto out;

	rsp = (struct smb2_sess_setup_rsp *)sess_data->iov[0].iov_base;

	ses->Suid = rsp->hdr.sync_hdr.SessionId;
	ses->session_flags = le16_to_cpu(rsp->SessionFlags);

	rc = SMB2_sess_establish_session(sess_data);
out:
	kfree(ntlmssp_blob);
	SMB2_sess_free_buffer(sess_data);
	kfree(ses->ntlmssp);
	ses->ntlmssp = NULL;
	sess_data->result = rc;
	sess_data->func = NULL;
}

static int
SMB2_select_sec(struct cifs_ses *ses, struct SMB2_sess_data *sess_data)
{
	int type;

	type = smb2_select_sectype(ses->server, ses->sectype);
	cifs_dbg(FYI, "sess setup type %d\n", type);
	if (type == Unspecified) {
		cifs_dbg(VFS,
			"Unable to select appropriate authentication method!");
		return -EINVAL;
	}

	switch (type) {
	case Kerberos:
		sess_data->func = SMB2_auth_kerberos;
		break;
	case RawNTLMSSP:
		sess_data->func = SMB2_sess_auth_rawntlmssp_negotiate;
		break;
	default:
		cifs_dbg(VFS, "secType %d not supported!\n", type);
		return -EOPNOTSUPP;
	}

	return 0;
}

int
SMB2_sess_setup(const unsigned int xid, struct cifs_ses *ses,
		const struct nls_table *nls_cp)
{
	int rc = 0;
	struct TCP_Server_Info *server = ses->server;
	struct SMB2_sess_data *sess_data;

	cifs_dbg(FYI, "Session Setup\n");

	if (!server) {
		WARN(1, "%s: server is NULL!\n", __func__);
		return -EIO;
	}

	sess_data = kzalloc(sizeof(struct SMB2_sess_data), GFP_KERNEL);
	if (!sess_data)
		return -ENOMEM;

	rc = SMB2_select_sec(ses, sess_data);
	if (rc)
		goto out;
	sess_data->xid = xid;
	sess_data->ses = ses;
	sess_data->buf0_type = CIFS_NO_BUFFER;
	sess_data->nls_cp = (struct nls_table *) nls_cp;

	while (sess_data->func)
		sess_data->func(sess_data);

	if ((ses->session_flags & SMB2_SESSION_FLAG_IS_GUEST) && (ses->sign))
		cifs_dbg(VFS, "signing requested but authenticated as guest\n");
	rc = sess_data->result;
out:
	kfree(sess_data);
	return rc;
}

int
SMB2_logoff(const unsigned int xid, struct cifs_ses *ses)
{
	struct smb2_logoff_req *req; /* response is also trivial struct */
	int rc = 0;
	struct TCP_Server_Info *server;
	int flags = 0;

	cifs_dbg(FYI, "disconnect session %p\n", ses);

	if (ses && (ses->server))
		server = ses->server;
	else
		return -EIO;

	/* no need to send SMB logoff if uid already closed due to reconnect */
	if (ses->need_reconnect)
		goto smb2_session_already_dead;

	rc = small_smb2_init(SMB2_LOGOFF, NULL, (void **) &req);
	if (rc)
		return rc;

	 /* since no tcon, smb2_init can not do this, so do here */
	req->hdr.sync_hdr.SessionId = ses->Suid;

	if (ses->session_flags & SMB2_SESSION_FLAG_ENCRYPT_DATA)
		flags |= CIFS_TRANSFORM_REQ;
	else if (server->sign)
		req->hdr.sync_hdr.Flags |= SMB2_FLAGS_SIGNED;

	rc = SendReceiveNoRsp(xid, ses, (char *) req, flags);
	cifs_small_buf_release(req);
	/*
	 * No tcon so can't do
	 * cifs_stats_inc(&tcon->stats.smb2_stats.smb2_com_fail[SMB2...]);
	 */

smb2_session_already_dead:
	return rc;
}

static inline void cifs_stats_fail_inc(struct cifs_tcon *tcon, uint16_t code)
{
	cifs_stats_inc(&tcon->stats.smb2_stats.smb2_com_failed[code]);
}

#define MAX_SHARENAME_LENGTH (255 /* server */ + 80 /* share */ + 1 /* NULL */)

/* These are similar values to what Windows uses */
static inline void init_copy_chunk_defaults(struct cifs_tcon *tcon)
{
	tcon->max_chunks = 256;
	tcon->max_bytes_chunk = 1048576;
	tcon->max_bytes_copy = 16777216;
}

int
SMB2_tcon(const unsigned int xid, struct cifs_ses *ses, const char *tree,
	  struct cifs_tcon *tcon, const struct nls_table *cp)
{
	struct smb2_tree_connect_req *req;
	struct smb2_tree_connect_rsp *rsp = NULL;
	struct kvec iov[2];
	struct kvec rsp_iov;
	int rc = 0;
	int resp_buftype;
	int unc_path_len;
	__le16 *unc_path = NULL;
	int flags = 0;

	cifs_dbg(FYI, "TCON\n");

	if (!(ses->server) || !tree)
		return -EIO;

	unc_path = kmalloc(MAX_SHARENAME_LENGTH * 2, GFP_KERNEL);
	if (unc_path == NULL)
		return -ENOMEM;

	unc_path_len = cifs_strtoUTF16(unc_path, tree, strlen(tree), cp) + 1;
	unc_path_len *= 2;
	if (unc_path_len < 2) {
		kfree(unc_path);
		return -EINVAL;
	}

	/* SMB2 TREE_CONNECT request must be called with TreeId == 0 */
	if (tcon)
		tcon->tid = 0;

	rc = small_smb2_init(SMB2_TREE_CONNECT, tcon, (void **) &req);
	if (rc) {
		kfree(unc_path);
		return rc;
	}

	if (tcon == NULL) {
		if ((ses->session_flags & SMB2_SESSION_FLAG_ENCRYPT_DATA))
			flags |= CIFS_TRANSFORM_REQ;

		/* since no tcon, smb2_init can not do this, so do here */
		req->hdr.sync_hdr.SessionId = ses->Suid;
		if (ses->server->sign)
			req->hdr.sync_hdr.Flags |= SMB2_FLAGS_SIGNED;
	} else if (encryption_required(tcon))
		flags |= CIFS_TRANSFORM_REQ;

	iov[0].iov_base = (char *)req;
	/* 4 for rfc1002 length field and 1 for pad */
	iov[0].iov_len = get_rfc1002_length(req) + 4 - 1;

	/* Testing shows that buffer offset must be at location of Buffer[0] */
	req->PathOffset = cpu_to_le16(sizeof(struct smb2_tree_connect_req)
			- 1 /* pad */ - 4 /* do not count rfc1001 len field */);
	req->PathLength = cpu_to_le16(unc_path_len - 2);
	iov[1].iov_base = unc_path;
	iov[1].iov_len = unc_path_len;

	inc_rfc1001_len(req, unc_path_len - 1 /* pad */);

	rc = SendReceive2(xid, ses, iov, 2, &resp_buftype, flags, &rsp_iov);
	cifs_small_buf_release(req);
	rsp = (struct smb2_tree_connect_rsp *)rsp_iov.iov_base;

	if (rc != 0) {
		if (tcon) {
			cifs_stats_fail_inc(tcon, SMB2_TREE_CONNECT_HE);
			tcon->need_reconnect = true;
		}
		goto tcon_error_exit;
	}

	if (tcon == NULL) {
		ses->ipc_tid = rsp->hdr.sync_hdr.TreeId;
		goto tcon_exit;
	}

	switch (rsp->ShareType) {
	case SMB2_SHARE_TYPE_DISK:
		cifs_dbg(FYI, "connection to disk share\n");
		break;
	case SMB2_SHARE_TYPE_PIPE:
		tcon->ipc = true;
		cifs_dbg(FYI, "connection to pipe share\n");
		break;
	case SMB2_SHARE_TYPE_PRINT:
		tcon->ipc = true;
		cifs_dbg(FYI, "connection to printer\n");
		break;
	default:
		cifs_dbg(VFS, "unknown share type %d\n", rsp->ShareType);
		rc = -EOPNOTSUPP;
		goto tcon_error_exit;
	}

	tcon->share_flags = le32_to_cpu(rsp->ShareFlags);
	tcon->capabilities = rsp->Capabilities; /* we keep caps little endian */
	tcon->maximal_access = le32_to_cpu(rsp->MaximalAccess);
	tcon->tidStatus = CifsGood;
	tcon->need_reconnect = false;
	tcon->tid = rsp->hdr.sync_hdr.TreeId;
	strlcpy(tcon->treeName, tree, sizeof(tcon->treeName));

	if ((rsp->Capabilities & SMB2_SHARE_CAP_DFS) &&
	    ((tcon->share_flags & SHI1005_FLAGS_DFS) == 0))
		cifs_dbg(VFS, "DFS capability contradicts DFS flag\n");

	if (tcon->seal &&
	    !(tcon->ses->server->capabilities & SMB2_GLOBAL_CAP_ENCRYPTION))
		cifs_dbg(VFS, "Encryption is requested but not supported\n");

	init_copy_chunk_defaults(tcon);
	if (tcon->ses->server->ops->validate_negotiate)
		rc = tcon->ses->server->ops->validate_negotiate(xid, tcon);
tcon_exit:
	free_rsp_buf(resp_buftype, rsp);
	kfree(unc_path);
	return rc;

tcon_error_exit:
	if (rsp->hdr.sync_hdr.Status == STATUS_BAD_NETWORK_NAME) {
		cifs_dbg(VFS, "BAD_NETWORK_NAME: %s\n", tree);
	}
	goto tcon_exit;
}

int
SMB2_tdis(const unsigned int xid, struct cifs_tcon *tcon)
{
	struct smb2_tree_disconnect_req *req; /* response is trivial */
	int rc = 0;
	struct cifs_ses *ses = tcon->ses;
	int flags = 0;

	cifs_dbg(FYI, "Tree Disconnect\n");

	if (!ses || !(ses->server))
		return -EIO;

	if ((tcon->need_reconnect) || (tcon->ses->need_reconnect))
		return 0;

	rc = small_smb2_init(SMB2_TREE_DISCONNECT, tcon, (void **) &req);
	if (rc)
		return rc;

	if (encryption_required(tcon))
		flags |= CIFS_TRANSFORM_REQ;

	rc = SendReceiveNoRsp(xid, ses, (char *)req, flags);
	cifs_small_buf_release(req);
	if (rc)
		cifs_stats_fail_inc(tcon, SMB2_TREE_DISCONNECT_HE);

	return rc;
}


static struct create_durable *
create_durable_buf(void)
{
	struct create_durable *buf;

	buf = kzalloc(sizeof(struct create_durable), GFP_KERNEL);
	if (!buf)
		return NULL;

	buf->ccontext.DataOffset = cpu_to_le16(offsetof
					(struct create_durable, Data));
	buf->ccontext.DataLength = cpu_to_le32(16);
	buf->ccontext.NameOffset = cpu_to_le16(offsetof
				(struct create_durable, Name));
	buf->ccontext.NameLength = cpu_to_le16(4);
	/* SMB2_CREATE_DURABLE_HANDLE_REQUEST is "DHnQ" */
	buf->Name[0] = 'D';
	buf->Name[1] = 'H';
	buf->Name[2] = 'n';
	buf->Name[3] = 'Q';
	return buf;
}

static struct create_durable *
create_reconnect_durable_buf(struct cifs_fid *fid)
{
	struct create_durable *buf;

	buf = kzalloc(sizeof(struct create_durable), GFP_KERNEL);
	if (!buf)
		return NULL;

	buf->ccontext.DataOffset = cpu_to_le16(offsetof
					(struct create_durable, Data));
	buf->ccontext.DataLength = cpu_to_le32(16);
	buf->ccontext.NameOffset = cpu_to_le16(offsetof
				(struct create_durable, Name));
	buf->ccontext.NameLength = cpu_to_le16(4);
	buf->Data.Fid.PersistentFileId = fid->persistent_fid;
	buf->Data.Fid.VolatileFileId = fid->volatile_fid;
	/* SMB2_CREATE_DURABLE_HANDLE_RECONNECT is "DHnC" */
	buf->Name[0] = 'D';
	buf->Name[1] = 'H';
	buf->Name[2] = 'n';
	buf->Name[3] = 'C';
	return buf;
}

static __u8
parse_lease_state(struct TCP_Server_Info *server, struct smb2_create_rsp *rsp,
		  unsigned int *epoch)
{
	char *data_offset;
	struct create_context *cc;
	unsigned int next;
	unsigned int remaining;
	char *name;

	data_offset = (char *)rsp + 4 + le32_to_cpu(rsp->CreateContextsOffset);
	remaining = le32_to_cpu(rsp->CreateContextsLength);
	cc = (struct create_context *)data_offset;
	while (remaining >= sizeof(struct create_context)) {
		name = le16_to_cpu(cc->NameOffset) + (char *)cc;
		if (le16_to_cpu(cc->NameLength) == 4 &&
		    strncmp(name, "RqLs", 4) == 0)
			return server->ops->parse_lease_buf(cc, epoch);

		next = le32_to_cpu(cc->Next);
		if (!next)
			break;
		remaining -= next;
		cc = (struct create_context *)((char *)cc + next);
	}

	return 0;
}

static int
add_lease_context(struct TCP_Server_Info *server, struct kvec *iov,
		  unsigned int *num_iovec, __u8 *oplock)
{
	struct smb2_create_req *req = iov[0].iov_base;
	unsigned int num = *num_iovec;

	iov[num].iov_base = server->ops->create_lease_buf(oplock+1, *oplock);
	if (iov[num].iov_base == NULL)
		return -ENOMEM;
	iov[num].iov_len = server->vals->create_lease_size;
	req->RequestedOplockLevel = SMB2_OPLOCK_LEVEL_LEASE;
	if (!req->CreateContextsOffset)
		req->CreateContextsOffset = cpu_to_le32(
				sizeof(struct smb2_create_req) - 4 +
				iov[num - 1].iov_len);
	le32_add_cpu(&req->CreateContextsLength,
		     server->vals->create_lease_size);
	inc_rfc1001_len(&req->hdr, server->vals->create_lease_size);
	*num_iovec = num + 1;
	return 0;
}

static struct create_durable_v2 *
create_durable_v2_buf(struct cifs_fid *pfid)
{
	struct create_durable_v2 *buf;

	buf = kzalloc(sizeof(struct create_durable_v2), GFP_KERNEL);
	if (!buf)
		return NULL;

	buf->ccontext.DataOffset = cpu_to_le16(offsetof
					(struct create_durable_v2, dcontext));
	buf->ccontext.DataLength = cpu_to_le32(sizeof(struct durable_context_v2));
	buf->ccontext.NameOffset = cpu_to_le16(offsetof
				(struct create_durable_v2, Name));
	buf->ccontext.NameLength = cpu_to_le16(4);

	buf->dcontext.Timeout = 0; /* Should this be configurable by workload */
	buf->dcontext.Flags = cpu_to_le32(SMB2_DHANDLE_FLAG_PERSISTENT);
	generate_random_uuid(buf->dcontext.CreateGuid);
	memcpy(pfid->create_guid, buf->dcontext.CreateGuid, 16);

	/* SMB2_CREATE_DURABLE_HANDLE_REQUEST is "DH2Q" */
	buf->Name[0] = 'D';
	buf->Name[1] = 'H';
	buf->Name[2] = '2';
	buf->Name[3] = 'Q';
	return buf;
}

static struct create_durable_handle_reconnect_v2 *
create_reconnect_durable_v2_buf(struct cifs_fid *fid)
{
	struct create_durable_handle_reconnect_v2 *buf;

	buf = kzalloc(sizeof(struct create_durable_handle_reconnect_v2),
			GFP_KERNEL);
	if (!buf)
		return NULL;

	buf->ccontext.DataOffset =
		cpu_to_le16(offsetof(struct create_durable_handle_reconnect_v2,
				     dcontext));
	buf->ccontext.DataLength =
		cpu_to_le32(sizeof(struct durable_reconnect_context_v2));
	buf->ccontext.NameOffset =
		cpu_to_le16(offsetof(struct create_durable_handle_reconnect_v2,
			    Name));
	buf->ccontext.NameLength = cpu_to_le16(4);

	buf->dcontext.Fid.PersistentFileId = fid->persistent_fid;
	buf->dcontext.Fid.VolatileFileId = fid->volatile_fid;
	buf->dcontext.Flags = cpu_to_le32(SMB2_DHANDLE_FLAG_PERSISTENT);
	memcpy(buf->dcontext.CreateGuid, fid->create_guid, 16);

	/* SMB2_CREATE_DURABLE_HANDLE_RECONNECT_V2 is "DH2C" */
	buf->Name[0] = 'D';
	buf->Name[1] = 'H';
	buf->Name[2] = '2';
	buf->Name[3] = 'C';
	return buf;
}

static int
add_durable_v2_context(struct kvec *iov, unsigned int *num_iovec,
		    struct cifs_open_parms *oparms)
{
	struct smb2_create_req *req = iov[0].iov_base;
	unsigned int num = *num_iovec;

	iov[num].iov_base = create_durable_v2_buf(oparms->fid);
	if (iov[num].iov_base == NULL)
		return -ENOMEM;
	iov[num].iov_len = sizeof(struct create_durable_v2);
	if (!req->CreateContextsOffset)
		req->CreateContextsOffset =
			cpu_to_le32(sizeof(struct smb2_create_req) - 4 +
								iov[1].iov_len);
	le32_add_cpu(&req->CreateContextsLength, sizeof(struct create_durable_v2));
	inc_rfc1001_len(&req->hdr, sizeof(struct create_durable_v2));
	*num_iovec = num + 1;
	return 0;
}

static int
add_durable_reconnect_v2_context(struct kvec *iov, unsigned int *num_iovec,
		    struct cifs_open_parms *oparms)
{
	struct smb2_create_req *req = iov[0].iov_base;
	unsigned int num = *num_iovec;

	/* indicate that we don't need to relock the file */
	oparms->reconnect = false;

	iov[num].iov_base = create_reconnect_durable_v2_buf(oparms->fid);
	if (iov[num].iov_base == NULL)
		return -ENOMEM;
	iov[num].iov_len = sizeof(struct create_durable_handle_reconnect_v2);
	if (!req->CreateContextsOffset)
		req->CreateContextsOffset =
			cpu_to_le32(sizeof(struct smb2_create_req) - 4 +
								iov[1].iov_len);
	le32_add_cpu(&req->CreateContextsLength,
			sizeof(struct create_durable_handle_reconnect_v2));
	inc_rfc1001_len(&req->hdr,
			sizeof(struct create_durable_handle_reconnect_v2));
	*num_iovec = num + 1;
	return 0;
}

static int
add_durable_context(struct kvec *iov, unsigned int *num_iovec,
		    struct cifs_open_parms *oparms, bool use_persistent)
{
	struct smb2_create_req *req = iov[0].iov_base;
	unsigned int num = *num_iovec;

	if (use_persistent) {
		if (oparms->reconnect)
			return add_durable_reconnect_v2_context(iov, num_iovec,
								oparms);
		else
			return add_durable_v2_context(iov, num_iovec, oparms);
	}

	if (oparms->reconnect) {
		iov[num].iov_base = create_reconnect_durable_buf(oparms->fid);
		/* indicate that we don't need to relock the file */
		oparms->reconnect = false;
	} else
		iov[num].iov_base = create_durable_buf();
	if (iov[num].iov_base == NULL)
		return -ENOMEM;
	iov[num].iov_len = sizeof(struct create_durable);
	if (!req->CreateContextsOffset)
		req->CreateContextsOffset =
			cpu_to_le32(sizeof(struct smb2_create_req) - 4 +
								iov[1].iov_len);
	le32_add_cpu(&req->CreateContextsLength, sizeof(struct create_durable));
	inc_rfc1001_len(&req->hdr, sizeof(struct create_durable));
	*num_iovec = num + 1;
	return 0;
}

static int
alloc_path_with_tree_prefix(__le16 **out_path, int *out_size, int *out_len,
			    const char *treename, const __le16 *path)
{
	int treename_len, path_len;
	struct nls_table *cp;
	const __le16 sep[] = {cpu_to_le16('\\'), cpu_to_le16(0x0000)};

	/*
	 * skip leading "\\"
	 */
	treename_len = strlen(treename);
	if (treename_len < 2 || !(treename[0] == '\\' && treename[1] == '\\'))
		return -EINVAL;

	treename += 2;
	treename_len -= 2;

	path_len = UniStrnlen((wchar_t *)path, PATH_MAX);

	/*
	 * make room for one path separator between the treename and
	 * path
	 */
	*out_len = treename_len + 1 + path_len;

	/*
	 * final path needs to be null-terminated UTF16 with a
	 * size aligned to 8
	 */

	*out_size = roundup((*out_len+1)*2, 8);
	*out_path = kzalloc(*out_size, GFP_KERNEL);
	if (!*out_path)
		return -ENOMEM;

	cp = load_nls_default();
	cifs_strtoUTF16(*out_path, treename, treename_len, cp);
	UniStrcat(*out_path, sep);
	UniStrcat(*out_path, path);
	unload_nls(cp);

	return 0;
}

int
SMB2_open(const unsigned int xid, struct cifs_open_parms *oparms, __le16 *path,
	  __u8 *oplock, struct smb2_file_all_info *buf,
	  struct smb2_err_rsp **err_buf)
{
	struct smb2_create_req *req;
	struct smb2_create_rsp *rsp;
	struct TCP_Server_Info *server;
	struct cifs_tcon *tcon = oparms->tcon;
	struct cifs_ses *ses = tcon->ses;
	struct kvec iov[4];
	struct kvec rsp_iov = {NULL, 0};
	int resp_buftype;
	int uni_path_len;
	__le16 *copy_path = NULL;
	int copy_size;
	int rc = 0;
	unsigned int n_iov = 2;
	__u32 file_attributes = 0;
	char *dhc_buf = NULL, *lc_buf = NULL;
	int flags = 0;

	cifs_dbg(FYI, "create/open\n");

	if (ses && (ses->server))
		server = ses->server;
	else
		return -EIO;

	rc = small_smb2_init(SMB2_CREATE, tcon, (void **) &req);
	if (rc)
		return rc;

	if (encryption_required(tcon))
		flags |= CIFS_TRANSFORM_REQ;

	if (oparms->create_options & CREATE_OPTION_READONLY)
		file_attributes |= ATTR_READONLY;
	if (oparms->create_options & CREATE_OPTION_SPECIAL)
		file_attributes |= ATTR_SYSTEM;

	req->ImpersonationLevel = IL_IMPERSONATION;
	req->DesiredAccess = cpu_to_le32(oparms->desired_access);
	/* File attributes ignored on open (used in create though) */
	req->FileAttributes = cpu_to_le32(file_attributes);
	req->ShareAccess = FILE_SHARE_ALL_LE;
	req->CreateDisposition = cpu_to_le32(oparms->disposition);
	req->CreateOptions = cpu_to_le32(oparms->create_options & CREATE_OPTIONS_MASK);

	iov[0].iov_base = (char *)req;
	/* 4 for rfc1002 length field */
	iov[0].iov_len = get_rfc1002_length(req) + 4;
	/* -1 since last byte is buf[0] which is sent below (path) */
	iov[0].iov_len--;

	req->NameOffset = cpu_to_le16(sizeof(struct smb2_create_req) - 4);

	/* [MS-SMB2] 2.2.13 NameOffset:
	 * If SMB2_FLAGS_DFS_OPERATIONS is set in the Flags field of
	 * the SMB2 header, the file name includes a prefix that will
	 * be processed during DFS name normalization as specified in
	 * section 3.3.5.9. Otherwise, the file name is relative to
	 * the share that is identified by the TreeId in the SMB2
	 * header.
	 */
	if (tcon->share_flags & SHI1005_FLAGS_DFS) {
		int name_len;

		req->hdr.sync_hdr.Flags |= SMB2_FLAGS_DFS_OPERATIONS;
		rc = alloc_path_with_tree_prefix(&copy_path, &copy_size,
						 &name_len,
						 tcon->treeName, path);
		if (rc)
			return rc;
		req->NameLength = cpu_to_le16(name_len * 2);
		uni_path_len = copy_size;
		path = copy_path;
	} else {
		uni_path_len = (2 * UniStrnlen((wchar_t *)path, PATH_MAX)) + 2;
		/* MUST set path len (NameLength) to 0 opening root of share */
		req->NameLength = cpu_to_le16(uni_path_len - 2);
		if (uni_path_len % 8 != 0) {
			copy_size = roundup(uni_path_len, 8);
			copy_path = kzalloc(copy_size, GFP_KERNEL);
			if (!copy_path)
				return -ENOMEM;
			memcpy((char *)copy_path, (const char *)path,
			       uni_path_len);
			uni_path_len = copy_size;
			path = copy_path;
		}
	}

	iov[1].iov_len = uni_path_len;
	iov[1].iov_base = path;
	/* -1 since last byte is buf[0] which was counted in smb2_buf_len */
	inc_rfc1001_len(req, uni_path_len - 1);

	if (!server->oplocks)
		*oplock = SMB2_OPLOCK_LEVEL_NONE;

	if (!(server->capabilities & SMB2_GLOBAL_CAP_LEASING) ||
	    *oplock == SMB2_OPLOCK_LEVEL_NONE)
		req->RequestedOplockLevel = *oplock;
	else {
		rc = add_lease_context(server, iov, &n_iov, oplock);
		if (rc) {
			cifs_small_buf_release(req);
			kfree(copy_path);
			return rc;
		}
		lc_buf = iov[n_iov-1].iov_base;
	}

	if (*oplock == SMB2_OPLOCK_LEVEL_BATCH) {
		/* need to set Next field of lease context if we request it */
		if (server->capabilities & SMB2_GLOBAL_CAP_LEASING) {
			struct create_context *ccontext =
			    (struct create_context *)iov[n_iov-1].iov_base;
			ccontext->Next =
				cpu_to_le32(server->vals->create_lease_size);
		}

		rc = add_durable_context(iov, &n_iov, oparms,
					tcon->use_persistent);
		if (rc) {
			cifs_small_buf_release(req);
			kfree(copy_path);
			kfree(lc_buf);
			return rc;
		}
		dhc_buf = iov[n_iov-1].iov_base;
	}

	rc = SendReceive2(xid, ses, iov, n_iov, &resp_buftype, flags, &rsp_iov);
	cifs_small_buf_release(req);
	rsp = (struct smb2_create_rsp *)rsp_iov.iov_base;

	if (rc != 0) {
		cifs_stats_fail_inc(tcon, SMB2_CREATE_HE);
		if (err_buf && rsp)
			*err_buf = kmemdup(rsp, get_rfc1002_length(rsp) + 4,
					   GFP_KERNEL);
		goto creat_exit;
	}

	oparms->fid->persistent_fid = rsp->PersistentFileId;
	oparms->fid->volatile_fid = rsp->VolatileFileId;

	if (buf) {
		memcpy(buf, &rsp->CreationTime, 32);
		buf->AllocationSize = rsp->AllocationSize;
		buf->EndOfFile = rsp->EndofFile;
		buf->Attributes = rsp->FileAttributes;
		buf->NumberOfLinks = cpu_to_le32(1);
		buf->DeletePending = 0;
	}

	if (rsp->OplockLevel == SMB2_OPLOCK_LEVEL_LEASE)
		*oplock = parse_lease_state(server, rsp, &oparms->fid->epoch);
	else
		*oplock = rsp->OplockLevel;
creat_exit:
	kfree(copy_path);
	kfree(lc_buf);
	kfree(dhc_buf);
	free_rsp_buf(resp_buftype, rsp);
	return rc;
}

/*
 *	SMB2 IOCTL is used for both IOCTLs and FSCTLs
 */
int
SMB2_ioctl(const unsigned int xid, struct cifs_tcon *tcon, u64 persistent_fid,
	   u64 volatile_fid, u32 opcode, bool is_fsctl, bool use_ipc,
	   char *in_data, u32 indatalen,
	   char **out_data, u32 *plen /* returned data len */)
{
	struct smb2_ioctl_req *req;
	struct smb2_ioctl_rsp *rsp;
	struct smb2_sync_hdr *shdr;
	struct cifs_ses *ses;
	struct kvec iov[2];
	struct kvec rsp_iov;
	int resp_buftype;
	int n_iov;
	int rc = 0;
	int flags = 0;

	cifs_dbg(FYI, "SMB2 IOCTL\n");

	if (out_data != NULL)
		*out_data = NULL;

	/* zero out returned data len, in case of error */
	if (plen)
		*plen = 0;

	if (tcon)
		ses = tcon->ses;
	else
		return -EIO;

	if (!ses || !(ses->server))
		return -EIO;

	rc = small_smb2_init(SMB2_IOCTL, tcon, (void **) &req);
	if (rc)
		return rc;

	if (use_ipc) {
		if (ses->ipc_tid == 0) {
			cifs_small_buf_release(req);
			return -ENOTCONN;
		}

		cifs_dbg(FYI, "replacing tid 0x%x with IPC tid 0x%x\n",
			 req->hdr.sync_hdr.TreeId, ses->ipc_tid);
		req->hdr.sync_hdr.TreeId = ses->ipc_tid;
	}
	if (encryption_required(tcon))
		flags |= CIFS_TRANSFORM_REQ;

	req->CtlCode = cpu_to_le32(opcode);
	req->PersistentFileId = persistent_fid;
	req->VolatileFileId = volatile_fid;

	if (indatalen) {
		req->InputCount = cpu_to_le32(indatalen);
		/* do not set InputOffset if no input data */
		req->InputOffset =
		       cpu_to_le32(offsetof(struct smb2_ioctl_req, Buffer) - 4);
		iov[1].iov_base = in_data;
		iov[1].iov_len = indatalen;
		n_iov = 2;
	} else
		n_iov = 1;

	req->OutputOffset = 0;
	req->OutputCount = 0; /* MBZ */

	/*
	 * Could increase MaxOutputResponse, but that would require more
	 * than one credit. Windows typically sets this smaller, but for some
	 * ioctls it may be useful to allow server to send more. No point
	 * limiting what the server can send as long as fits in one credit
	 * Unfortunately - we can not handle more than CIFS_MAX_MSG_SIZE
	 * (by default, note that it can be overridden to make max larger)
	 * in responses (except for read responses which can be bigger.
	 * We may want to bump this limit up
	 */
	req->MaxOutputResponse = cpu_to_le32(CIFSMaxBufSize);

	if (is_fsctl)
		req->Flags = cpu_to_le32(SMB2_0_IOCTL_IS_FSCTL);
	else
		req->Flags = 0;

	iov[0].iov_base = (char *)req;

	/*
	 * If no input data, the size of ioctl struct in
	 * protocol spec still includes a 1 byte data buffer,
	 * but if input data passed to ioctl, we do not
	 * want to double count this, so we do not send
	 * the dummy one byte of data in iovec[0] if sending
	 * input data (in iovec[1]). We also must add 4 bytes
	 * in first iovec to allow for rfc1002 length field.
	 */

	if (indatalen) {
		iov[0].iov_len = get_rfc1002_length(req) + 4 - 1;
		inc_rfc1001_len(req, indatalen - 1);
	} else
		iov[0].iov_len = get_rfc1002_length(req) + 4;


	rc = SendReceive2(xid, ses, iov, n_iov, &resp_buftype, flags, &rsp_iov);
	cifs_small_buf_release(req);
	rsp = (struct smb2_ioctl_rsp *)rsp_iov.iov_base;

	if ((rc != 0) && (rc != -EINVAL)) {
		cifs_stats_fail_inc(tcon, SMB2_IOCTL_HE);
		goto ioctl_exit;
	} else if (rc == -EINVAL) {
		if ((opcode != FSCTL_SRV_COPYCHUNK_WRITE) &&
		    (opcode != FSCTL_SRV_COPYCHUNK)) {
			cifs_stats_fail_inc(tcon, SMB2_IOCTL_HE);
			goto ioctl_exit;
		}
	}

	/* check if caller wants to look at return data or just return rc */
	if ((plen == NULL) || (out_data == NULL))
		goto ioctl_exit;

	*plen = le32_to_cpu(rsp->OutputCount);

	/* We check for obvious errors in the output buffer length and offset */
	if (*plen == 0)
		goto ioctl_exit; /* server returned no data */
	else if (*plen > 0xFF00) {
		cifs_dbg(VFS, "srv returned invalid ioctl length: %d\n", *plen);
		*plen = 0;
		rc = -EIO;
		goto ioctl_exit;
	}

	if (get_rfc1002_length(rsp) < le32_to_cpu(rsp->OutputOffset) + *plen) {
		cifs_dbg(VFS, "Malformed ioctl resp: len %d offset %d\n", *plen,
			le32_to_cpu(rsp->OutputOffset));
		*plen = 0;
		rc = -EIO;
		goto ioctl_exit;
	}

	*out_data = kmalloc(*plen, GFP_KERNEL);
	if (*out_data == NULL) {
		rc = -ENOMEM;
		goto ioctl_exit;
	}

	shdr = get_sync_hdr(rsp);
	memcpy(*out_data, (char *)shdr + le32_to_cpu(rsp->OutputOffset), *plen);
ioctl_exit:
	free_rsp_buf(resp_buftype, rsp);
	return rc;
}

/*
 *   Individual callers to ioctl worker function follow
 */

int
SMB2_set_compression(const unsigned int xid, struct cifs_tcon *tcon,
		     u64 persistent_fid, u64 volatile_fid)
{
	int rc;
	struct  compress_ioctl fsctl_input;
	char *ret_data = NULL;

	fsctl_input.CompressionState =
			cpu_to_le16(COMPRESSION_FORMAT_DEFAULT);

	rc = SMB2_ioctl(xid, tcon, persistent_fid, volatile_fid,
			FSCTL_SET_COMPRESSION, true /* is_fsctl */,
			false /* use_ipc */,
			(char *)&fsctl_input /* data input */,
			2 /* in data len */, &ret_data /* out data */, NULL);

	cifs_dbg(FYI, "set compression rc %d\n", rc);

	return rc;
}

int
SMB2_close(const unsigned int xid, struct cifs_tcon *tcon,
	   u64 persistent_fid, u64 volatile_fid)
{
	struct smb2_close_req *req;
	struct smb2_close_rsp *rsp;
	struct cifs_ses *ses = tcon->ses;
	struct kvec iov[1];
	struct kvec rsp_iov;
	int resp_buftype;
	int rc = 0;
	int flags = 0;

	cifs_dbg(FYI, "Close\n");

	if (!ses || !(ses->server))
		return -EIO;

	rc = small_smb2_init(SMB2_CLOSE, tcon, (void **) &req);
	if (rc)
		return rc;

	if (encryption_required(tcon))
		flags |= CIFS_TRANSFORM_REQ;

	req->PersistentFileId = persistent_fid;
	req->VolatileFileId = volatile_fid;

	iov[0].iov_base = (char *)req;
	/* 4 for rfc1002 length field */
	iov[0].iov_len = get_rfc1002_length(req) + 4;

	rc = SendReceive2(xid, ses, iov, 1, &resp_buftype, flags, &rsp_iov);
	cifs_small_buf_release(req);
	rsp = (struct smb2_close_rsp *)rsp_iov.iov_base;

	if (rc != 0) {
		cifs_stats_fail_inc(tcon, SMB2_CLOSE_HE);
		goto close_exit;
	}

	/* BB FIXME - decode close response, update inode for caching */

close_exit:
	free_rsp_buf(resp_buftype, rsp);
	return rc;
}

static int
validate_buf(unsigned int offset, unsigned int buffer_length,
	     struct smb2_hdr *hdr, unsigned int min_buf_size)

{
	unsigned int smb_len = be32_to_cpu(hdr->smb2_buf_length);
	char *end_of_smb = smb_len + 4 /* RFC1001 length field */ + (char *)hdr;
	char *begin_of_buf = 4 /* RFC1001 len field */ + offset + (char *)hdr;
	char *end_of_buf = begin_of_buf + buffer_length;


	if (buffer_length < min_buf_size) {
		cifs_dbg(VFS, "buffer length %d smaller than minimum size %d\n",
			 buffer_length, min_buf_size);
		return -EINVAL;
	}

	/* check if beyond RFC1001 maximum length */
	if ((smb_len > 0x7FFFFF) || (buffer_length > 0x7FFFFF)) {
		cifs_dbg(VFS, "buffer length %d or smb length %d too large\n",
			 buffer_length, smb_len);
		return -EINVAL;
	}

	if ((begin_of_buf > end_of_smb) || (end_of_buf > end_of_smb)) {
		cifs_dbg(VFS, "illegal server response, bad offset to data\n");
		return -EINVAL;
	}

	return 0;
}

/*
 * If SMB buffer fields are valid, copy into temporary buffer to hold result.
 * Caller must free buffer.
 */
static int
validate_and_copy_buf(unsigned int offset, unsigned int buffer_length,
		      struct smb2_hdr *hdr, unsigned int minbufsize,
		      char *data)

{
	char *begin_of_buf = 4 /* RFC1001 len field */ + offset + (char *)hdr;
	int rc;

	if (!data)
		return -EINVAL;

	rc = validate_buf(offset, buffer_length, hdr, minbufsize);
	if (rc)
		return rc;

	memcpy(data, begin_of_buf, buffer_length);

	return 0;
}

static int
query_info(const unsigned int xid, struct cifs_tcon *tcon,
	   u64 persistent_fid, u64 volatile_fid, u8 info_class, u8 info_type,
	   u32 additional_info, size_t output_len, size_t min_len, void **data,
		u32 *dlen)
{
	struct smb2_query_info_req *req;
	struct smb2_query_info_rsp *rsp = NULL;
	struct kvec iov[2];
	struct kvec rsp_iov;
	int rc = 0;
	int resp_buftype;
	struct cifs_ses *ses = tcon->ses;
	int flags = 0;

	cifs_dbg(FYI, "Query Info\n");

	if (!ses || !(ses->server))
		return -EIO;

	rc = small_smb2_init(SMB2_QUERY_INFO, tcon, (void **) &req);
	if (rc)
		return rc;

	if (encryption_required(tcon))
		flags |= CIFS_TRANSFORM_REQ;

	req->InfoType = info_type;
	req->FileInfoClass = info_class;
	req->PersistentFileId = persistent_fid;
	req->VolatileFileId = volatile_fid;
	req->AdditionalInformation = cpu_to_le32(additional_info);
	/* 4 for rfc1002 length field and 1 for Buffer */
	req->InputBufferOffset =
		cpu_to_le16(sizeof(struct smb2_query_info_req) - 1 - 4);
	req->OutputBufferLength = cpu_to_le32(output_len);

	iov[0].iov_base = (char *)req;
	/* 4 for rfc1002 length field */
	iov[0].iov_len = get_rfc1002_length(req) + 4;

	rc = SendReceive2(xid, ses, iov, 1, &resp_buftype, flags, &rsp_iov);
	cifs_small_buf_release(req);
	rsp = (struct smb2_query_info_rsp *)rsp_iov.iov_base;

	if (rc) {
		cifs_stats_fail_inc(tcon, SMB2_QUERY_INFO_HE);
		goto qinf_exit;
	}

	if (dlen) {
		*dlen = le32_to_cpu(rsp->OutputBufferLength);
		if (!*data) {
			*data = kmalloc(*dlen, GFP_KERNEL);
			if (!*data) {
				cifs_dbg(VFS,
					"Error %d allocating memory for acl\n",
					rc);
				*dlen = 0;
				goto qinf_exit;
			}
		}
	}

	rc = validate_and_copy_buf(le16_to_cpu(rsp->OutputBufferOffset),
				   le32_to_cpu(rsp->OutputBufferLength),
				   &rsp->hdr, min_len, *data);

qinf_exit:
	free_rsp_buf(resp_buftype, rsp);
	return rc;
}

<<<<<<< HEAD
=======
int SMB2_query_eas(const unsigned int xid, struct cifs_tcon *tcon,
	u64 persistent_fid, u64 volatile_fid,
	struct smb2_file_full_ea_info *data)
{
	return query_info(xid, tcon, persistent_fid, volatile_fid,
			  FILE_FULL_EA_INFORMATION, SMB2_O_INFO_FILE, 0,
			  SMB2_MAX_EA_BUF,
			  sizeof(struct smb2_file_full_ea_info),
			  (void **)&data,
			  NULL);
}

>>>>>>> bb176f67
int SMB2_query_info(const unsigned int xid, struct cifs_tcon *tcon,
	u64 persistent_fid, u64 volatile_fid, struct smb2_file_all_info *data)
{
	return query_info(xid, tcon, persistent_fid, volatile_fid,
			  FILE_ALL_INFORMATION, SMB2_O_INFO_FILE, 0,
			  sizeof(struct smb2_file_all_info) + PATH_MAX * 2,
			  sizeof(struct smb2_file_all_info), (void **)&data,
			  NULL);
}

int
SMB2_query_acl(const unsigned int xid, struct cifs_tcon *tcon,
		u64 persistent_fid, u64 volatile_fid,
		void **data, u32 *plen)
{
	__u32 additional_info = OWNER_SECINFO | GROUP_SECINFO | DACL_SECINFO;
	*plen = 0;

	return query_info(xid, tcon, persistent_fid, volatile_fid,
			  0, SMB2_O_INFO_SECURITY, additional_info,
			  SMB2_MAX_BUFFER_SIZE,
			  sizeof(struct smb2_file_all_info), data, plen);
}

int
SMB2_get_srv_num(const unsigned int xid, struct cifs_tcon *tcon,
		 u64 persistent_fid, u64 volatile_fid, __le64 *uniqueid)
{
	return query_info(xid, tcon, persistent_fid, volatile_fid,
			  FILE_INTERNAL_INFORMATION, SMB2_O_INFO_FILE, 0,
<<<<<<< HEAD
			  sizeof(struct smb2_file_internal_info),
			  sizeof(struct smb2_file_internal_info),
=======
			  sizeof(struct smb2_file_internal_info),
			  sizeof(struct smb2_file_internal_info),
>>>>>>> bb176f67
			  (void **)&uniqueid, NULL);
}

/*
 * This is a no-op for now. We're not really interested in the reply, but
 * rather in the fact that the server sent one and that server->lstrp
 * gets updated.
 *
 * FIXME: maybe we should consider checking that the reply matches request?
 */
static void
smb2_echo_callback(struct mid_q_entry *mid)
{
	struct TCP_Server_Info *server = mid->callback_data;
	struct smb2_echo_rsp *rsp = (struct smb2_echo_rsp *)mid->resp_buf;
	unsigned int credits_received = 1;

	if (mid->mid_state == MID_RESPONSE_RECEIVED)
		credits_received = le16_to_cpu(rsp->hdr.sync_hdr.CreditRequest);

	DeleteMidQEntry(mid);
	add_credits(server, credits_received, CIFS_ECHO_OP);
}

void smb2_reconnect_server(struct work_struct *work)
{
	struct TCP_Server_Info *server = container_of(work,
					struct TCP_Server_Info, reconnect.work);
	struct cifs_ses *ses;
	struct cifs_tcon *tcon, *tcon2;
	struct list_head tmp_list;
	int tcon_exist = false;
	int rc;
	int resched = false;


	/* Prevent simultaneous reconnects that can corrupt tcon->rlist list */
	mutex_lock(&server->reconnect_mutex);

	INIT_LIST_HEAD(&tmp_list);
	cifs_dbg(FYI, "Need negotiate, reconnecting tcons\n");

	spin_lock(&cifs_tcp_ses_lock);
	list_for_each_entry(ses, &server->smb_ses_list, smb_ses_list) {
		list_for_each_entry(tcon, &ses->tcon_list, tcon_list) {
			if (tcon->need_reconnect || tcon->need_reopen_files) {
				tcon->tc_count++;
				list_add_tail(&tcon->rlist, &tmp_list);
				tcon_exist = true;
			}
		}
	}
	/*
	 * Get the reference to server struct to be sure that the last call of
	 * cifs_put_tcon() in the loop below won't release the server pointer.
	 */
	if (tcon_exist)
		server->srv_count++;

	spin_unlock(&cifs_tcp_ses_lock);

	list_for_each_entry_safe(tcon, tcon2, &tmp_list, rlist) {
		rc = smb2_reconnect(SMB2_INTERNAL_CMD, tcon);
		if (!rc)
			cifs_reopen_persistent_handles(tcon);
		else
			resched = true;
		list_del_init(&tcon->rlist);
		cifs_put_tcon(tcon);
	}

	cifs_dbg(FYI, "Reconnecting tcons finished\n");
	if (resched)
		queue_delayed_work(cifsiod_wq, &server->reconnect, 2 * HZ);
	mutex_unlock(&server->reconnect_mutex);

	/* now we can safely release srv struct */
	if (tcon_exist)
		cifs_put_tcp_session(server, 1);
}

int
SMB2_echo(struct TCP_Server_Info *server)
{
	struct smb2_echo_req *req;
	int rc = 0;
	struct kvec iov[2];
	struct smb_rqst rqst = { .rq_iov = iov,
				 .rq_nvec = 2 };

	cifs_dbg(FYI, "In echo request\n");

	if (server->tcpStatus == CifsNeedNegotiate) {
		/* No need to send echo on newly established connections */
		queue_delayed_work(cifsiod_wq, &server->reconnect, 0);
		return rc;
	}

	rc = small_smb2_init(SMB2_ECHO, NULL, (void **)&req);
	if (rc)
		return rc;

	req->hdr.sync_hdr.CreditRequest = cpu_to_le16(1);

	/* 4 for rfc1002 length field */
	iov[0].iov_len = 4;
	iov[0].iov_base = (char *)req;
	iov[1].iov_len = get_rfc1002_length(req);
	iov[1].iov_base = (char *)req + 4;

	rc = cifs_call_async(server, &rqst, NULL, smb2_echo_callback, NULL,
			     server, CIFS_ECHO_OP);
	if (rc)
		cifs_dbg(FYI, "Echo request failed: %d\n", rc);

	cifs_small_buf_release(req);
	return rc;
}

int
SMB2_flush(const unsigned int xid, struct cifs_tcon *tcon, u64 persistent_fid,
	   u64 volatile_fid)
{
	struct smb2_flush_req *req;
	struct cifs_ses *ses = tcon->ses;
	struct kvec iov[1];
	struct kvec rsp_iov;
	int resp_buftype;
	int rc = 0;
	int flags = 0;

	cifs_dbg(FYI, "Flush\n");

	if (!ses || !(ses->server))
		return -EIO;

	rc = small_smb2_init(SMB2_FLUSH, tcon, (void **) &req);
	if (rc)
		return rc;

	if (encryption_required(tcon))
		flags |= CIFS_TRANSFORM_REQ;

	req->PersistentFileId = persistent_fid;
	req->VolatileFileId = volatile_fid;

	iov[0].iov_base = (char *)req;
	/* 4 for rfc1002 length field */
	iov[0].iov_len = get_rfc1002_length(req) + 4;

	rc = SendReceive2(xid, ses, iov, 1, &resp_buftype, flags, &rsp_iov);
	cifs_small_buf_release(req);

	if (rc != 0)
		cifs_stats_fail_inc(tcon, SMB2_FLUSH_HE);

	free_rsp_buf(resp_buftype, rsp_iov.iov_base);
	return rc;
}

/*
 * To form a chain of read requests, any read requests after the first should
 * have the end_of_chain boolean set to true.
 */
static int
smb2_new_read_req(void **buf, unsigned int *total_len,
		  struct cifs_io_parms *io_parms, unsigned int remaining_bytes,
		  int request_type)
{
	int rc = -EACCES;
	struct smb2_read_plain_req *req = NULL;
	struct smb2_sync_hdr *shdr;

	rc = smb2_plain_req_init(SMB2_READ, io_parms->tcon, (void **) &req,
				 total_len);
	if (rc)
		return rc;
	if (io_parms->tcon->ses->server == NULL)
		return -ECONNABORTED;

	shdr = &req->sync_hdr;
	shdr->ProcessId = cpu_to_le32(io_parms->pid);

	req->PersistentFileId = io_parms->persistent_fid;
	req->VolatileFileId = io_parms->volatile_fid;
	req->ReadChannelInfoOffset = 0; /* reserved */
	req->ReadChannelInfoLength = 0; /* reserved */
	req->Channel = 0; /* reserved */
	req->MinimumCount = 0;
	req->Length = cpu_to_le32(io_parms->length);
	req->Offset = cpu_to_le64(io_parms->offset);

	if (request_type & CHAINED_REQUEST) {
		if (!(request_type & END_OF_CHAIN)) {
			/* next 8-byte aligned request */
			*total_len = DIV_ROUND_UP(*total_len, 8) * 8;
			shdr->NextCommand = cpu_to_le32(*total_len);
		} else /* END_OF_CHAIN */
			shdr->NextCommand = 0;
		if (request_type & RELATED_REQUEST) {
			shdr->Flags |= SMB2_FLAGS_RELATED_OPERATIONS;
			/*
			 * Related requests use info from previous read request
			 * in chain.
			 */
			shdr->SessionId = 0xFFFFFFFF;
			shdr->TreeId = 0xFFFFFFFF;
			req->PersistentFileId = 0xFFFFFFFF;
			req->VolatileFileId = 0xFFFFFFFF;
		}
	}
	if (remaining_bytes > io_parms->length)
		req->RemainingBytes = cpu_to_le32(remaining_bytes);
	else
		req->RemainingBytes = 0;

	*buf = req;
	return rc;
}

static void
smb2_readv_callback(struct mid_q_entry *mid)
{
	struct cifs_readdata *rdata = mid->callback_data;
	struct cifs_tcon *tcon = tlink_tcon(rdata->cfile->tlink);
	struct TCP_Server_Info *server = tcon->ses->server;
	struct smb2_sync_hdr *shdr =
				(struct smb2_sync_hdr *)rdata->iov[1].iov_base;
	unsigned int credits_received = 1;
	struct smb_rqst rqst = { .rq_iov = rdata->iov,
				 .rq_nvec = 2,
				 .rq_pages = rdata->pages,
				 .rq_npages = rdata->nr_pages,
				 .rq_pagesz = rdata->pagesz,
				 .rq_tailsz = rdata->tailsz };

	cifs_dbg(FYI, "%s: mid=%llu state=%d result=%d bytes=%u\n",
		 __func__, mid->mid, mid->mid_state, rdata->result,
		 rdata->bytes);

	switch (mid->mid_state) {
	case MID_RESPONSE_RECEIVED:
		credits_received = le16_to_cpu(shdr->CreditRequest);
		/* result already set, check signature */
		if (server->sign && !mid->decrypted) {
			int rc;

			rc = smb2_verify_signature(&rqst, server);
			if (rc)
				cifs_dbg(VFS, "SMB signature verification returned error = %d\n",
					 rc);
		}
		/* FIXME: should this be counted toward the initiating task? */
		task_io_account_read(rdata->got_bytes);
		cifs_stats_bytes_read(tcon, rdata->got_bytes);
		break;
	case MID_REQUEST_SUBMITTED:
	case MID_RETRY_NEEDED:
		rdata->result = -EAGAIN;
		if (server->sign && rdata->got_bytes)
			/* reset bytes number since we can not check a sign */
			rdata->got_bytes = 0;
		/* FIXME: should this be counted toward the initiating task? */
		task_io_account_read(rdata->got_bytes);
		cifs_stats_bytes_read(tcon, rdata->got_bytes);
		break;
	default:
		if (rdata->result != -ENODATA)
			rdata->result = -EIO;
	}

	if (rdata->result)
		cifs_stats_fail_inc(tcon, SMB2_READ_HE);

	queue_work(cifsiod_wq, &rdata->work);
	DeleteMidQEntry(mid);
	add_credits(server, credits_received, 0);
}

/* smb2_async_readv - send an async read, and set up mid to handle result */
int
smb2_async_readv(struct cifs_readdata *rdata)
{
	int rc, flags = 0;
	char *buf;
	struct smb2_sync_hdr *shdr;
	struct cifs_io_parms io_parms;
	struct smb_rqst rqst = { .rq_iov = rdata->iov,
				 .rq_nvec = 2 };
	struct TCP_Server_Info *server;
	unsigned int total_len;
	__be32 req_len;

	cifs_dbg(FYI, "%s: offset=%llu bytes=%u\n",
		 __func__, rdata->offset, rdata->bytes);

	io_parms.tcon = tlink_tcon(rdata->cfile->tlink);
	io_parms.offset = rdata->offset;
	io_parms.length = rdata->bytes;
	io_parms.persistent_fid = rdata->cfile->fid.persistent_fid;
	io_parms.volatile_fid = rdata->cfile->fid.volatile_fid;
	io_parms.pid = rdata->pid;

	server = io_parms.tcon->ses->server;

	rc = smb2_new_read_req((void **) &buf, &total_len, &io_parms, 0, 0);
	if (rc) {
		if (rc == -EAGAIN && rdata->credits) {
			/* credits was reset by reconnect */
			rdata->credits = 0;
			/* reduce in_flight value since we won't send the req */
			spin_lock(&server->req_lock);
			server->in_flight--;
			spin_unlock(&server->req_lock);
		}
		return rc;
	}

	if (encryption_required(io_parms.tcon))
		flags |= CIFS_TRANSFORM_REQ;

	req_len = cpu_to_be32(total_len);

	rdata->iov[0].iov_base = &req_len;
	rdata->iov[0].iov_len = sizeof(__be32);
	rdata->iov[1].iov_base = buf;
	rdata->iov[1].iov_len = total_len;

	shdr = (struct smb2_sync_hdr *)buf;

	if (rdata->credits) {
		shdr->CreditCharge = cpu_to_le16(DIV_ROUND_UP(rdata->bytes,
						SMB2_MAX_BUFFER_SIZE));
		shdr->CreditRequest = shdr->CreditCharge;
		spin_lock(&server->req_lock);
		server->credits += rdata->credits -
						le16_to_cpu(shdr->CreditCharge);
		spin_unlock(&server->req_lock);
		wake_up(&server->request_q);
		flags |= CIFS_HAS_CREDITS;
	}

	kref_get(&rdata->refcount);
	rc = cifs_call_async(io_parms.tcon->ses->server, &rqst,
			     cifs_readv_receive, smb2_readv_callback,
			     smb3_handle_read_data, rdata, flags);
	if (rc) {
		kref_put(&rdata->refcount, cifs_readdata_release);
		cifs_stats_fail_inc(io_parms.tcon, SMB2_READ_HE);
	}

	cifs_small_buf_release(buf);
	return rc;
}

int
SMB2_read(const unsigned int xid, struct cifs_io_parms *io_parms,
	  unsigned int *nbytes, char **buf, int *buf_type)
{
	int resp_buftype, rc = -EACCES;
	struct smb2_read_plain_req *req = NULL;
	struct smb2_read_rsp *rsp = NULL;
	struct smb2_sync_hdr *shdr;
	struct kvec iov[2];
	struct kvec rsp_iov;
	unsigned int total_len;
	__be32 req_len;
	struct smb_rqst rqst = { .rq_iov = iov,
				 .rq_nvec = 2 };
	int flags = CIFS_LOG_ERROR;
	struct cifs_ses *ses = io_parms->tcon->ses;

	*nbytes = 0;
	rc = smb2_new_read_req((void **)&req, &total_len, io_parms, 0, 0);
	if (rc)
		return rc;

	if (encryption_required(io_parms->tcon))
		flags |= CIFS_TRANSFORM_REQ;

	req_len = cpu_to_be32(total_len);

	iov[0].iov_base = &req_len;
	iov[0].iov_len = sizeof(__be32);
	iov[1].iov_base = req;
	iov[1].iov_len = total_len;

	rc = cifs_send_recv(xid, ses, &rqst, &resp_buftype, flags, &rsp_iov);
	cifs_small_buf_release(req);

	rsp = (struct smb2_read_rsp *)rsp_iov.iov_base;
	shdr = get_sync_hdr(rsp);

	if (shdr->Status == STATUS_END_OF_FILE) {
		free_rsp_buf(resp_buftype, rsp_iov.iov_base);
		return 0;
	}

	if (rc) {
		cifs_stats_fail_inc(io_parms->tcon, SMB2_READ_HE);
		cifs_dbg(VFS, "Send error in read = %d\n", rc);
	} else {
		*nbytes = le32_to_cpu(rsp->DataLength);
		if ((*nbytes > CIFS_MAX_MSGSIZE) ||
		    (*nbytes > io_parms->length)) {
			cifs_dbg(FYI, "bad length %d for count %d\n",
				 *nbytes, io_parms->length);
			rc = -EIO;
			*nbytes = 0;
		}
	}

	if (*buf) {
		memcpy(*buf, (char *)shdr + rsp->DataOffset, *nbytes);
		free_rsp_buf(resp_buftype, rsp_iov.iov_base);
	} else if (resp_buftype != CIFS_NO_BUFFER) {
		*buf = rsp_iov.iov_base;
		if (resp_buftype == CIFS_SMALL_BUFFER)
			*buf_type = CIFS_SMALL_BUFFER;
		else if (resp_buftype == CIFS_LARGE_BUFFER)
			*buf_type = CIFS_LARGE_BUFFER;
	}
	return rc;
}

/*
 * Check the mid_state and signature on received buffer (if any), and queue the
 * workqueue completion task.
 */
static void
smb2_writev_callback(struct mid_q_entry *mid)
{
	struct cifs_writedata *wdata = mid->callback_data;
	struct cifs_tcon *tcon = tlink_tcon(wdata->cfile->tlink);
	unsigned int written;
	struct smb2_write_rsp *rsp = (struct smb2_write_rsp *)mid->resp_buf;
	unsigned int credits_received = 1;

	switch (mid->mid_state) {
	case MID_RESPONSE_RECEIVED:
		credits_received = le16_to_cpu(rsp->hdr.sync_hdr.CreditRequest);
		wdata->result = smb2_check_receive(mid, tcon->ses->server, 0);
		if (wdata->result != 0)
			break;

		written = le32_to_cpu(rsp->DataLength);
		/*
		 * Mask off high 16 bits when bytes written as returned
		 * by the server is greater than bytes requested by the
		 * client. OS/2 servers are known to set incorrect
		 * CountHigh values.
		 */
		if (written > wdata->bytes)
			written &= 0xFFFF;

		if (written < wdata->bytes)
			wdata->result = -ENOSPC;
		else
			wdata->bytes = written;
		break;
	case MID_REQUEST_SUBMITTED:
	case MID_RETRY_NEEDED:
		wdata->result = -EAGAIN;
		break;
	default:
		wdata->result = -EIO;
		break;
	}

	if (wdata->result)
		cifs_stats_fail_inc(tcon, SMB2_WRITE_HE);

	queue_work(cifsiod_wq, &wdata->work);
	DeleteMidQEntry(mid);
	add_credits(tcon->ses->server, credits_received, 0);
}

/* smb2_async_writev - send an async write, and set up mid to handle result */
int
smb2_async_writev(struct cifs_writedata *wdata,
		  void (*release)(struct kref *kref))
{
	int rc = -EACCES, flags = 0;
	struct smb2_write_req *req = NULL;
	struct smb2_sync_hdr *shdr;
	struct cifs_tcon *tcon = tlink_tcon(wdata->cfile->tlink);
	struct TCP_Server_Info *server = tcon->ses->server;
	struct kvec iov[2];
	struct smb_rqst rqst = { };

	rc = small_smb2_init(SMB2_WRITE, tcon, (void **) &req);
	if (rc) {
		if (rc == -EAGAIN && wdata->credits) {
			/* credits was reset by reconnect */
			wdata->credits = 0;
			/* reduce in_flight value since we won't send the req */
			spin_lock(&server->req_lock);
			server->in_flight--;
			spin_unlock(&server->req_lock);
		}
		goto async_writev_out;
	}

	if (encryption_required(tcon))
		flags |= CIFS_TRANSFORM_REQ;

	shdr = get_sync_hdr(req);
	shdr->ProcessId = cpu_to_le32(wdata->cfile->pid);

	req->PersistentFileId = wdata->cfile->fid.persistent_fid;
	req->VolatileFileId = wdata->cfile->fid.volatile_fid;
	req->WriteChannelInfoOffset = 0;
	req->WriteChannelInfoLength = 0;
	req->Channel = 0;
	req->Offset = cpu_to_le64(wdata->offset);
	/* 4 for rfc1002 length field */
	req->DataOffset = cpu_to_le16(
				offsetof(struct smb2_write_req, Buffer) - 4);
	req->RemainingBytes = 0;

	/* 4 for rfc1002 length field and 1 for Buffer */
	iov[0].iov_len = 4;
	iov[0].iov_base = req;
	iov[1].iov_len = get_rfc1002_length(req) - 1;
	iov[1].iov_base = (char *)req + 4;

	rqst.rq_iov = iov;
	rqst.rq_nvec = 2;
	rqst.rq_pages = wdata->pages;
	rqst.rq_npages = wdata->nr_pages;
	rqst.rq_pagesz = wdata->pagesz;
	rqst.rq_tailsz = wdata->tailsz;

	cifs_dbg(FYI, "async write at %llu %u bytes\n",
		 wdata->offset, wdata->bytes);

	req->Length = cpu_to_le32(wdata->bytes);

	inc_rfc1001_len(&req->hdr, wdata->bytes - 1 /* Buffer */);

	if (wdata->credits) {
		shdr->CreditCharge = cpu_to_le16(DIV_ROUND_UP(wdata->bytes,
						    SMB2_MAX_BUFFER_SIZE));
		shdr->CreditRequest = shdr->CreditCharge;
		spin_lock(&server->req_lock);
		server->credits += wdata->credits -
						le16_to_cpu(shdr->CreditCharge);
		spin_unlock(&server->req_lock);
		wake_up(&server->request_q);
		flags |= CIFS_HAS_CREDITS;
	}

	kref_get(&wdata->refcount);
	rc = cifs_call_async(server, &rqst, NULL, smb2_writev_callback, NULL,
			     wdata, flags);

	if (rc) {
		kref_put(&wdata->refcount, release);
		cifs_stats_fail_inc(tcon, SMB2_WRITE_HE);
	}

async_writev_out:
	cifs_small_buf_release(req);
	return rc;
}

/*
 * SMB2_write function gets iov pointer to kvec array with n_vec as a length.
 * The length field from io_parms must be at least 1 and indicates a number of
 * elements with data to write that begins with position 1 in iov array. All
 * data length is specified by count.
 */
int
SMB2_write(const unsigned int xid, struct cifs_io_parms *io_parms,
	   unsigned int *nbytes, struct kvec *iov, int n_vec)
{
	int rc = 0;
	struct smb2_write_req *req = NULL;
	struct smb2_write_rsp *rsp = NULL;
	int resp_buftype;
	struct kvec rsp_iov;
	int flags = 0;

	*nbytes = 0;

	if (n_vec < 1)
		return rc;

	rc = small_smb2_init(SMB2_WRITE, io_parms->tcon, (void **) &req);
	if (rc)
		return rc;

	if (io_parms->tcon->ses->server == NULL)
		return -ECONNABORTED;

	if (encryption_required(io_parms->tcon))
		flags |= CIFS_TRANSFORM_REQ;

	req->hdr.sync_hdr.ProcessId = cpu_to_le32(io_parms->pid);

	req->PersistentFileId = io_parms->persistent_fid;
	req->VolatileFileId = io_parms->volatile_fid;
	req->WriteChannelInfoOffset = 0;
	req->WriteChannelInfoLength = 0;
	req->Channel = 0;
	req->Length = cpu_to_le32(io_parms->length);
	req->Offset = cpu_to_le64(io_parms->offset);
	/* 4 for rfc1002 length field */
	req->DataOffset = cpu_to_le16(
				offsetof(struct smb2_write_req, Buffer) - 4);
	req->RemainingBytes = 0;

	iov[0].iov_base = (char *)req;
	/* 4 for rfc1002 length field and 1 for Buffer */
	iov[0].iov_len = get_rfc1002_length(req) + 4 - 1;

	/* length of entire message including data to be written */
	inc_rfc1001_len(req, io_parms->length - 1 /* Buffer */);

	rc = SendReceive2(xid, io_parms->tcon->ses, iov, n_vec + 1,
			  &resp_buftype, flags, &rsp_iov);
	cifs_small_buf_release(req);
	rsp = (struct smb2_write_rsp *)rsp_iov.iov_base;

	if (rc) {
		cifs_stats_fail_inc(io_parms->tcon, SMB2_WRITE_HE);
		cifs_dbg(VFS, "Send error in write = %d\n", rc);
	} else
		*nbytes = le32_to_cpu(rsp->DataLength);

	free_rsp_buf(resp_buftype, rsp);
	return rc;
}

static unsigned int
num_entries(char *bufstart, char *end_of_buf, char **lastentry, size_t size)
{
	int len;
	unsigned int entrycount = 0;
	unsigned int next_offset = 0;
	FILE_DIRECTORY_INFO *entryptr;

	if (bufstart == NULL)
		return 0;

	entryptr = (FILE_DIRECTORY_INFO *)bufstart;

	while (1) {
		entryptr = (FILE_DIRECTORY_INFO *)
					((char *)entryptr + next_offset);

		if ((char *)entryptr + size > end_of_buf) {
			cifs_dbg(VFS, "malformed search entry would overflow\n");
			break;
		}

		len = le32_to_cpu(entryptr->FileNameLength);
		if ((char *)entryptr + len + size > end_of_buf) {
			cifs_dbg(VFS, "directory entry name would overflow frame end of buf %p\n",
				 end_of_buf);
			break;
		}

		*lastentry = (char *)entryptr;
		entrycount++;

		next_offset = le32_to_cpu(entryptr->NextEntryOffset);
		if (!next_offset)
			break;
	}

	return entrycount;
}

/*
 * Readdir/FindFirst
 */
int
SMB2_query_directory(const unsigned int xid, struct cifs_tcon *tcon,
		     u64 persistent_fid, u64 volatile_fid, int index,
		     struct cifs_search_info *srch_inf)
{
	struct smb2_query_directory_req *req;
	struct smb2_query_directory_rsp *rsp = NULL;
	struct kvec iov[2];
	struct kvec rsp_iov;
	int rc = 0;
	int len;
	int resp_buftype = CIFS_NO_BUFFER;
	unsigned char *bufptr;
	struct TCP_Server_Info *server;
	struct cifs_ses *ses = tcon->ses;
	__le16 asteriks = cpu_to_le16('*');
	char *end_of_smb;
	unsigned int output_size = CIFSMaxBufSize;
	size_t info_buf_size;
	int flags = 0;

	if (ses && (ses->server))
		server = ses->server;
	else
		return -EIO;

	rc = small_smb2_init(SMB2_QUERY_DIRECTORY, tcon, (void **) &req);
	if (rc)
		return rc;

	if (encryption_required(tcon))
		flags |= CIFS_TRANSFORM_REQ;

	switch (srch_inf->info_level) {
	case SMB_FIND_FILE_DIRECTORY_INFO:
		req->FileInformationClass = FILE_DIRECTORY_INFORMATION;
		info_buf_size = sizeof(FILE_DIRECTORY_INFO) - 1;
		break;
	case SMB_FIND_FILE_ID_FULL_DIR_INFO:
		req->FileInformationClass = FILEID_FULL_DIRECTORY_INFORMATION;
		info_buf_size = sizeof(SEARCH_ID_FULL_DIR_INFO) - 1;
		break;
	default:
		cifs_dbg(VFS, "info level %u isn't supported\n",
			 srch_inf->info_level);
		rc = -EINVAL;
		goto qdir_exit;
	}

	req->FileIndex = cpu_to_le32(index);
	req->PersistentFileId = persistent_fid;
	req->VolatileFileId = volatile_fid;

	len = 0x2;
	bufptr = req->Buffer;
	memcpy(bufptr, &asteriks, len);

	req->FileNameOffset =
		cpu_to_le16(sizeof(struct smb2_query_directory_req) - 1 - 4);
	req->FileNameLength = cpu_to_le16(len);
	/*
	 * BB could be 30 bytes or so longer if we used SMB2 specific
	 * buffer lengths, but this is safe and close enough.
	 */
	output_size = min_t(unsigned int, output_size, server->maxBuf);
	output_size = min_t(unsigned int, output_size, 2 << 15);
	req->OutputBufferLength = cpu_to_le32(output_size);

	iov[0].iov_base = (char *)req;
	/* 4 for RFC1001 length and 1 for Buffer */
	iov[0].iov_len = get_rfc1002_length(req) + 4 - 1;

	iov[1].iov_base = (char *)(req->Buffer);
	iov[1].iov_len = len;

	inc_rfc1001_len(req, len - 1 /* Buffer */);

	rc = SendReceive2(xid, ses, iov, 2, &resp_buftype, flags, &rsp_iov);
	cifs_small_buf_release(req);
	rsp = (struct smb2_query_directory_rsp *)rsp_iov.iov_base;

	if (rc) {
		if (rc == -ENODATA &&
		    rsp->hdr.sync_hdr.Status == STATUS_NO_MORE_FILES) {
			srch_inf->endOfSearch = true;
			rc = 0;
		}
		cifs_stats_fail_inc(tcon, SMB2_QUERY_DIRECTORY_HE);
		goto qdir_exit;
	}

	rc = validate_buf(le16_to_cpu(rsp->OutputBufferOffset),
			  le32_to_cpu(rsp->OutputBufferLength), &rsp->hdr,
			  info_buf_size);
	if (rc)
		goto qdir_exit;

	srch_inf->unicode = true;

	if (srch_inf->ntwrk_buf_start) {
		if (srch_inf->smallBuf)
			cifs_small_buf_release(srch_inf->ntwrk_buf_start);
		else
			cifs_buf_release(srch_inf->ntwrk_buf_start);
	}
	srch_inf->ntwrk_buf_start = (char *)rsp;
	srch_inf->srch_entries_start = srch_inf->last_entry = 4 /* rfclen */ +
		(char *)&rsp->hdr + le16_to_cpu(rsp->OutputBufferOffset);
	/* 4 for rfc1002 length field */
	end_of_smb = get_rfc1002_length(rsp) + 4 + (char *)&rsp->hdr;
	srch_inf->entries_in_buffer =
			num_entries(srch_inf->srch_entries_start, end_of_smb,
				    &srch_inf->last_entry, info_buf_size);
	srch_inf->index_of_last_entry += srch_inf->entries_in_buffer;
	cifs_dbg(FYI, "num entries %d last_index %lld srch start %p srch end %p\n",
		 srch_inf->entries_in_buffer, srch_inf->index_of_last_entry,
		 srch_inf->srch_entries_start, srch_inf->last_entry);
	if (resp_buftype == CIFS_LARGE_BUFFER)
		srch_inf->smallBuf = false;
	else if (resp_buftype == CIFS_SMALL_BUFFER)
		srch_inf->smallBuf = true;
	else
		cifs_dbg(VFS, "illegal search buffer type\n");

	return rc;

qdir_exit:
	free_rsp_buf(resp_buftype, rsp);
	return rc;
}

static int
send_set_info(const unsigned int xid, struct cifs_tcon *tcon,
	       u64 persistent_fid, u64 volatile_fid, u32 pid, u8 info_class,
	       u8 info_type, u32 additional_info, unsigned int num,
		void **data, unsigned int *size)
{
	struct smb2_set_info_req *req;
	struct smb2_set_info_rsp *rsp = NULL;
	struct kvec *iov;
	struct kvec rsp_iov;
	int rc = 0;
	int resp_buftype;
	unsigned int i;
	struct cifs_ses *ses = tcon->ses;
	int flags = 0;

	if (!ses || !(ses->server))
		return -EIO;

	if (!num)
		return -EINVAL;

	iov = kmalloc(sizeof(struct kvec) * num, GFP_KERNEL);
	if (!iov)
		return -ENOMEM;

	rc = small_smb2_init(SMB2_SET_INFO, tcon, (void **) &req);
	if (rc) {
		kfree(iov);
		return rc;
	}

	if (encryption_required(tcon))
		flags |= CIFS_TRANSFORM_REQ;

	req->hdr.sync_hdr.ProcessId = cpu_to_le32(pid);

	req->InfoType = info_type;
	req->FileInfoClass = info_class;
	req->PersistentFileId = persistent_fid;
	req->VolatileFileId = volatile_fid;
	req->AdditionalInformation = cpu_to_le32(additional_info);

	/* 4 for RFC1001 length and 1 for Buffer */
	req->BufferOffset =
			cpu_to_le16(sizeof(struct smb2_set_info_req) - 1 - 4);
	req->BufferLength = cpu_to_le32(*size);

	inc_rfc1001_len(req, *size - 1 /* Buffer */);

	memcpy(req->Buffer, *data, *size);

	iov[0].iov_base = (char *)req;
	/* 4 for RFC1001 length */
	iov[0].iov_len = get_rfc1002_length(req) + 4;

	for (i = 1; i < num; i++) {
		inc_rfc1001_len(req, size[i]);
		le32_add_cpu(&req->BufferLength, size[i]);
		iov[i].iov_base = (char *)data[i];
		iov[i].iov_len = size[i];
	}

	rc = SendReceive2(xid, ses, iov, num, &resp_buftype, flags, &rsp_iov);
	cifs_small_buf_release(req);
	rsp = (struct smb2_set_info_rsp *)rsp_iov.iov_base;

	if (rc != 0)
		cifs_stats_fail_inc(tcon, SMB2_SET_INFO_HE);

	free_rsp_buf(resp_buftype, rsp);
	kfree(iov);
	return rc;
}

int
SMB2_rename(const unsigned int xid, struct cifs_tcon *tcon,
	    u64 persistent_fid, u64 volatile_fid, __le16 *target_file)
{
	struct smb2_file_rename_info info;
	void **data;
	unsigned int size[2];
	int rc;
	int len = (2 * UniStrnlen((wchar_t *)target_file, PATH_MAX));

	data = kmalloc(sizeof(void *) * 2, GFP_KERNEL);
	if (!data)
		return -ENOMEM;

	info.ReplaceIfExists = 1; /* 1 = replace existing target with new */
			      /* 0 = fail if target already exists */
	info.RootDirectory = 0;  /* MBZ for network ops (why does spec say?) */
	info.FileNameLength = cpu_to_le32(len);

	data[0] = &info;
	size[0] = sizeof(struct smb2_file_rename_info);

	data[1] = target_file;
	size[1] = len + 2 /* null */;

	rc = send_set_info(xid, tcon, persistent_fid, volatile_fid,
		current->tgid, FILE_RENAME_INFORMATION, SMB2_O_INFO_FILE,
		0, 2, data, size);
	kfree(data);
	return rc;
}

int
SMB2_rmdir(const unsigned int xid, struct cifs_tcon *tcon,
		  u64 persistent_fid, u64 volatile_fid)
{
	__u8 delete_pending = 1;
	void *data;
	unsigned int size;

	data = &delete_pending;
	size = 1; /* sizeof __u8 */

	return send_set_info(xid, tcon, persistent_fid, volatile_fid,
		current->tgid, FILE_DISPOSITION_INFORMATION, SMB2_O_INFO_FILE,
		0, 1, &data, &size);
}

int
SMB2_set_hardlink(const unsigned int xid, struct cifs_tcon *tcon,
		  u64 persistent_fid, u64 volatile_fid, __le16 *target_file)
{
	struct smb2_file_link_info info;
	void **data;
	unsigned int size[2];
	int rc;
	int len = (2 * UniStrnlen((wchar_t *)target_file, PATH_MAX));

	data = kmalloc(sizeof(void *) * 2, GFP_KERNEL);
	if (!data)
		return -ENOMEM;

	info.ReplaceIfExists = 0; /* 1 = replace existing link with new */
			      /* 0 = fail if link already exists */
	info.RootDirectory = 0;  /* MBZ for network ops (why does spec say?) */
	info.FileNameLength = cpu_to_le32(len);

	data[0] = &info;
	size[0] = sizeof(struct smb2_file_link_info);

	data[1] = target_file;
	size[1] = len + 2 /* null */;

	rc = send_set_info(xid, tcon, persistent_fid, volatile_fid,
			current->tgid, FILE_LINK_INFORMATION, SMB2_O_INFO_FILE,
			0, 2, data, size);
	kfree(data);
	return rc;
}

int
SMB2_set_eof(const unsigned int xid, struct cifs_tcon *tcon, u64 persistent_fid,
	     u64 volatile_fid, u32 pid, __le64 *eof, bool is_falloc)
{
	struct smb2_file_eof_info info;
	void *data;
	unsigned int size;

	info.EndOfFile = *eof;

	data = &info;
	size = sizeof(struct smb2_file_eof_info);

	if (is_falloc)
		return send_set_info(xid, tcon, persistent_fid, volatile_fid,
			pid, FILE_ALLOCATION_INFORMATION, SMB2_O_INFO_FILE,
			0, 1, &data, &size);
	else
		return send_set_info(xid, tcon, persistent_fid, volatile_fid,
			pid, FILE_END_OF_FILE_INFORMATION, SMB2_O_INFO_FILE,
			0, 1, &data, &size);
}

int
SMB2_set_info(const unsigned int xid, struct cifs_tcon *tcon,
	      u64 persistent_fid, u64 volatile_fid, FILE_BASIC_INFO *buf)
{
	unsigned int size;
	size = sizeof(FILE_BASIC_INFO);
	return send_set_info(xid, tcon, persistent_fid, volatile_fid,
		current->tgid, FILE_BASIC_INFORMATION, SMB2_O_INFO_FILE,
		0, 1, (void **)&buf, &size);
}

int
SMB2_set_acl(const unsigned int xid, struct cifs_tcon *tcon,
		u64 persistent_fid, u64 volatile_fid,
		struct cifs_ntsd *pnntsd, int pacllen, int aclflag)
{
	return send_set_info(xid, tcon, persistent_fid, volatile_fid,
			current->tgid, 0, SMB2_O_INFO_SECURITY, aclflag,
			1, (void **)&pnntsd, &pacllen);
<<<<<<< HEAD
=======
}

int
SMB2_set_ea(const unsigned int xid, struct cifs_tcon *tcon,
	    u64 persistent_fid, u64 volatile_fid,
	    struct smb2_file_full_ea_info *buf, int len)
{
	return send_set_info(xid, tcon, persistent_fid, volatile_fid,
		current->tgid, FILE_FULL_EA_INFORMATION, SMB2_O_INFO_FILE,
		0, 1, (void **)&buf, &len);
>>>>>>> bb176f67
}

int
SMB2_oplock_break(const unsigned int xid, struct cifs_tcon *tcon,
		  const u64 persistent_fid, const u64 volatile_fid,
		  __u8 oplock_level)
{
	int rc;
	struct smb2_oplock_break *req = NULL;
	int flags = CIFS_OBREAK_OP;

	cifs_dbg(FYI, "SMB2_oplock_break\n");
	rc = small_smb2_init(SMB2_OPLOCK_BREAK, tcon, (void **) &req);
	if (rc)
		return rc;

	if (encryption_required(tcon))
		flags |= CIFS_TRANSFORM_REQ;

	req->VolatileFid = volatile_fid;
	req->PersistentFid = persistent_fid;
	req->OplockLevel = oplock_level;
	req->hdr.sync_hdr.CreditRequest = cpu_to_le16(1);

	rc = SendReceiveNoRsp(xid, tcon->ses, (char *) req, flags);
	cifs_small_buf_release(req);

	if (rc) {
		cifs_stats_fail_inc(tcon, SMB2_OPLOCK_BREAK_HE);
		cifs_dbg(FYI, "Send error in Oplock Break = %d\n", rc);
	}

	return rc;
}

static void
copy_fs_info_to_kstatfs(struct smb2_fs_full_size_info *pfs_inf,
			struct kstatfs *kst)
{
	kst->f_bsize = le32_to_cpu(pfs_inf->BytesPerSector) *
			  le32_to_cpu(pfs_inf->SectorsPerAllocationUnit);
	kst->f_blocks = le64_to_cpu(pfs_inf->TotalAllocationUnits);
	kst->f_bfree  = kst->f_bavail =
			le64_to_cpu(pfs_inf->CallerAvailableAllocationUnits);
	return;
}

static int
build_qfs_info_req(struct kvec *iov, struct cifs_tcon *tcon, int level,
		   int outbuf_len, u64 persistent_fid, u64 volatile_fid)
{
	int rc;
	struct smb2_query_info_req *req;

	cifs_dbg(FYI, "Query FSInfo level %d\n", level);

	if ((tcon->ses == NULL) || (tcon->ses->server == NULL))
		return -EIO;

	rc = small_smb2_init(SMB2_QUERY_INFO, tcon, (void **) &req);
	if (rc)
		return rc;

	req->InfoType = SMB2_O_INFO_FILESYSTEM;
	req->FileInfoClass = level;
	req->PersistentFileId = persistent_fid;
	req->VolatileFileId = volatile_fid;
	/* 4 for rfc1002 length field and 1 for pad */
	req->InputBufferOffset =
			cpu_to_le16(sizeof(struct smb2_query_info_req) - 1 - 4);
	req->OutputBufferLength = cpu_to_le32(
		outbuf_len + sizeof(struct smb2_query_info_rsp) - 1 - 4);

	iov->iov_base = (char *)req;
	/* 4 for rfc1002 length field */
	iov->iov_len = get_rfc1002_length(req) + 4;
	return 0;
}

int
SMB2_QFS_info(const unsigned int xid, struct cifs_tcon *tcon,
	      u64 persistent_fid, u64 volatile_fid, struct kstatfs *fsdata)
{
	struct smb2_query_info_rsp *rsp = NULL;
	struct kvec iov;
	struct kvec rsp_iov;
	int rc = 0;
	int resp_buftype;
	struct cifs_ses *ses = tcon->ses;
	struct smb2_fs_full_size_info *info = NULL;
	int flags = 0;

	rc = build_qfs_info_req(&iov, tcon, FS_FULL_SIZE_INFORMATION,
				sizeof(struct smb2_fs_full_size_info),
				persistent_fid, volatile_fid);
	if (rc)
		return rc;

	if (encryption_required(tcon))
		flags |= CIFS_TRANSFORM_REQ;

	rc = SendReceive2(xid, ses, &iov, 1, &resp_buftype, flags, &rsp_iov);
	cifs_small_buf_release(iov.iov_base);
	if (rc) {
		cifs_stats_fail_inc(tcon, SMB2_QUERY_INFO_HE);
		goto qfsinf_exit;
	}
	rsp = (struct smb2_query_info_rsp *)rsp_iov.iov_base;

	info = (struct smb2_fs_full_size_info *)(4 /* RFC1001 len */ +
		le16_to_cpu(rsp->OutputBufferOffset) + (char *)&rsp->hdr);
	rc = validate_buf(le16_to_cpu(rsp->OutputBufferOffset),
			  le32_to_cpu(rsp->OutputBufferLength), &rsp->hdr,
			  sizeof(struct smb2_fs_full_size_info));
	if (!rc)
		copy_fs_info_to_kstatfs(info, fsdata);

qfsinf_exit:
	free_rsp_buf(resp_buftype, rsp_iov.iov_base);
	return rc;
}

int
SMB2_QFS_attr(const unsigned int xid, struct cifs_tcon *tcon,
	      u64 persistent_fid, u64 volatile_fid, int level)
{
	struct smb2_query_info_rsp *rsp = NULL;
	struct kvec iov;
	struct kvec rsp_iov;
	int rc = 0;
	int resp_buftype, max_len, min_len;
	struct cifs_ses *ses = tcon->ses;
	unsigned int rsp_len, offset;
	int flags = 0;

	if (level == FS_DEVICE_INFORMATION) {
		max_len = sizeof(FILE_SYSTEM_DEVICE_INFO);
		min_len = sizeof(FILE_SYSTEM_DEVICE_INFO);
	} else if (level == FS_ATTRIBUTE_INFORMATION) {
		max_len = sizeof(FILE_SYSTEM_ATTRIBUTE_INFO);
		min_len = MIN_FS_ATTR_INFO_SIZE;
	} else if (level == FS_SECTOR_SIZE_INFORMATION) {
		max_len = sizeof(struct smb3_fs_ss_info);
		min_len = sizeof(struct smb3_fs_ss_info);
	} else {
		cifs_dbg(FYI, "Invalid qfsinfo level %d\n", level);
		return -EINVAL;
	}

	rc = build_qfs_info_req(&iov, tcon, level, max_len,
				persistent_fid, volatile_fid);
	if (rc)
		return rc;

	if (encryption_required(tcon))
		flags |= CIFS_TRANSFORM_REQ;

	rc = SendReceive2(xid, ses, &iov, 1, &resp_buftype, flags, &rsp_iov);
	cifs_small_buf_release(iov.iov_base);
	if (rc) {
		cifs_stats_fail_inc(tcon, SMB2_QUERY_INFO_HE);
		goto qfsattr_exit;
	}
	rsp = (struct smb2_query_info_rsp *)rsp_iov.iov_base;

	rsp_len = le32_to_cpu(rsp->OutputBufferLength);
	offset = le16_to_cpu(rsp->OutputBufferOffset);
	rc = validate_buf(offset, rsp_len, &rsp->hdr, min_len);
	if (rc)
		goto qfsattr_exit;

	if (level == FS_ATTRIBUTE_INFORMATION)
		memcpy(&tcon->fsAttrInfo, 4 /* RFC1001 len */ + offset
			+ (char *)&rsp->hdr, min_t(unsigned int,
			rsp_len, max_len));
	else if (level == FS_DEVICE_INFORMATION)
		memcpy(&tcon->fsDevInfo, 4 /* RFC1001 len */ + offset
			+ (char *)&rsp->hdr, sizeof(FILE_SYSTEM_DEVICE_INFO));
	else if (level == FS_SECTOR_SIZE_INFORMATION) {
		struct smb3_fs_ss_info *ss_info = (struct smb3_fs_ss_info *)
			(4 /* RFC1001 len */ + offset + (char *)&rsp->hdr);
		tcon->ss_flags = le32_to_cpu(ss_info->Flags);
		tcon->perf_sector_size =
			le32_to_cpu(ss_info->PhysicalBytesPerSectorForPerf);
	}

qfsattr_exit:
	free_rsp_buf(resp_buftype, rsp_iov.iov_base);
	return rc;
}

int
smb2_lockv(const unsigned int xid, struct cifs_tcon *tcon,
	   const __u64 persist_fid, const __u64 volatile_fid, const __u32 pid,
	   const __u32 num_lock, struct smb2_lock_element *buf)
{
	int rc = 0;
	struct smb2_lock_req *req = NULL;
	struct kvec iov[2];
	struct kvec rsp_iov;
	int resp_buf_type;
	unsigned int count;
	int flags = CIFS_NO_RESP;

	cifs_dbg(FYI, "smb2_lockv num lock %d\n", num_lock);

	rc = small_smb2_init(SMB2_LOCK, tcon, (void **) &req);
	if (rc)
		return rc;

	if (encryption_required(tcon))
		flags |= CIFS_TRANSFORM_REQ;

	req->hdr.sync_hdr.ProcessId = cpu_to_le32(pid);
	req->LockCount = cpu_to_le16(num_lock);

	req->PersistentFileId = persist_fid;
	req->VolatileFileId = volatile_fid;

	count = num_lock * sizeof(struct smb2_lock_element);
	inc_rfc1001_len(req, count - sizeof(struct smb2_lock_element));

	iov[0].iov_base = (char *)req;
	/* 4 for rfc1002 length field and count for all locks */
	iov[0].iov_len = get_rfc1002_length(req) + 4 - count;
	iov[1].iov_base = (char *)buf;
	iov[1].iov_len = count;

	cifs_stats_inc(&tcon->stats.cifs_stats.num_locks);
	rc = SendReceive2(xid, tcon->ses, iov, 2, &resp_buf_type, flags,
			  &rsp_iov);
	cifs_small_buf_release(req);
	if (rc) {
		cifs_dbg(FYI, "Send error in smb2_lockv = %d\n", rc);
		cifs_stats_fail_inc(tcon, SMB2_LOCK_HE);
	}

	return rc;
}

int
SMB2_lock(const unsigned int xid, struct cifs_tcon *tcon,
	  const __u64 persist_fid, const __u64 volatile_fid, const __u32 pid,
	  const __u64 length, const __u64 offset, const __u32 lock_flags,
	  const bool wait)
{
	struct smb2_lock_element lock;

	lock.Offset = cpu_to_le64(offset);
	lock.Length = cpu_to_le64(length);
	lock.Flags = cpu_to_le32(lock_flags);
	if (!wait && lock_flags != SMB2_LOCKFLAG_UNLOCK)
		lock.Flags |= cpu_to_le32(SMB2_LOCKFLAG_FAIL_IMMEDIATELY);

	return smb2_lockv(xid, tcon, persist_fid, volatile_fid, pid, 1, &lock);
}

int
SMB2_lease_break(const unsigned int xid, struct cifs_tcon *tcon,
		 __u8 *lease_key, const __le32 lease_state)
{
	int rc;
	struct smb2_lease_ack *req = NULL;
	int flags = CIFS_OBREAK_OP;

	cifs_dbg(FYI, "SMB2_lease_break\n");
	rc = small_smb2_init(SMB2_OPLOCK_BREAK, tcon, (void **) &req);
	if (rc)
		return rc;

	if (encryption_required(tcon))
		flags |= CIFS_TRANSFORM_REQ;

	req->hdr.sync_hdr.CreditRequest = cpu_to_le16(1);
	req->StructureSize = cpu_to_le16(36);
	inc_rfc1001_len(req, 12);

	memcpy(req->LeaseKey, lease_key, 16);
	req->LeaseState = lease_state;

	rc = SendReceiveNoRsp(xid, tcon->ses, (char *) req, flags);
	cifs_small_buf_release(req);

	if (rc) {
		cifs_stats_fail_inc(tcon, SMB2_OPLOCK_BREAK_HE);
		cifs_dbg(FYI, "Send error in Lease Break = %d\n", rc);
	}

	return rc;
}<|MERGE_RESOLUTION|>--- conflicted
+++ resolved
@@ -543,15 +543,8 @@
 	 */
 	if (rc == -EOPNOTSUPP) {
 		cifs_dbg(VFS, "Dialect not supported by server. Consider "
-<<<<<<< HEAD
-			"specifying vers=1.0 or vers=2.1 on mount for accessing"
-			" older servers\n");
-		goto neg_exit;
-	} else if (rc != 0)
-=======
 			"specifying vers=1.0 or vers=2.0 on mount for accessing"
 			" older servers\n");
->>>>>>> bb176f67
 		goto neg_exit;
 	} else if (rc != 0)
 		goto neg_exit;
@@ -2239,8 +2232,6 @@
 	return rc;
 }
 
-<<<<<<< HEAD
-=======
 int SMB2_query_eas(const unsigned int xid, struct cifs_tcon *tcon,
 	u64 persistent_fid, u64 volatile_fid,
 	struct smb2_file_full_ea_info *data)
@@ -2253,7 +2244,6 @@
 			  NULL);
 }
 
->>>>>>> bb176f67
 int SMB2_query_info(const unsigned int xid, struct cifs_tcon *tcon,
 	u64 persistent_fid, u64 volatile_fid, struct smb2_file_all_info *data)
 {
@@ -2284,13 +2274,8 @@
 {
 	return query_info(xid, tcon, persistent_fid, volatile_fid,
 			  FILE_INTERNAL_INFORMATION, SMB2_O_INFO_FILE, 0,
-<<<<<<< HEAD
 			  sizeof(struct smb2_file_internal_info),
 			  sizeof(struct smb2_file_internal_info),
-=======
-			  sizeof(struct smb2_file_internal_info),
-			  sizeof(struct smb2_file_internal_info),
->>>>>>> bb176f67
 			  (void **)&uniqueid, NULL);
 }
 
@@ -3296,8 +3281,6 @@
 	return send_set_info(xid, tcon, persistent_fid, volatile_fid,
 			current->tgid, 0, SMB2_O_INFO_SECURITY, aclflag,
 			1, (void **)&pnntsd, &pacllen);
-<<<<<<< HEAD
-=======
 }
 
 int
@@ -3308,7 +3291,6 @@
 	return send_set_info(xid, tcon, persistent_fid, volatile_fid,
 		current->tgid, FILE_FULL_EA_INFORMATION, SMB2_O_INFO_FILE,
 		0, 1, (void **)&buf, &len);
->>>>>>> bb176f67
 }
 
 int
