--- conflicted
+++ resolved
@@ -109,18 +109,6 @@
 #define A64_STEOR(sf, Rn, Rs) A64_ST_OP(sf, Rn, Rs, EOR)
 #define A64_STSET(sf, Rn, Rs) A64_ST_OP(sf, Rn, Rs, SET)
 
-<<<<<<< HEAD
-/*
- * LSE atomics
- *
- * STADD is simply encoded as an alias for LDADD with XZR as
- * the destination register.
- */
-#define A64_STADD(sf, Rn, Rs) \
-	aarch64_insn_gen_atomic_ld_op(A64_ZR, Rn, Rs, \
-		A64_SIZE(sf), AARCH64_INSN_MEM_ATOMIC_ADD, \
-		AARCH64_INSN_MEM_ORDER_NONE)
-=======
 #define A64_LD_OP_AL(sf, Rt, Rn, Rs, op) \
 	aarch64_insn_gen_atomic_ld_op(Rt, Rn, Rs, \
 		A64_SIZE(sf), AARCH64_INSN_MEM_ATOMIC_##op, \
@@ -136,7 +124,6 @@
 #define A64_CASAL(sf, Rt, Rn, Rs) \
 	aarch64_insn_gen_cas(Rt, Rn, Rs, A64_SIZE(sf), \
 		AARCH64_INSN_MEM_ORDER_ACQREL)
->>>>>>> 89695196
 
 /* Add/subtract (immediate) */
 #define A64_ADDSUB_IMM(sf, Rd, Rn, imm12, type) \
