// SPDX-License-Identifier: GPL-2.0-only
/*
 * AMD Memory Encryption Support
 *
 * Copyright (C) 2016 Advanced Micro Devices, Inc.
 *
 * Author: Tom Lendacky <thomas.lendacky@amd.com>
 */

#define DISABLE_BRANCH_PROFILING

/*
 * Since we're dealing with identity mappings, physical and virtual
 * addresses are the same, so override these defines which are ultimately
 * used by the headers in misc.h.
 */
#define __pa(x)  ((unsigned long)(x))
#define __va(x)  ((void *)((unsigned long)(x)))

/*
 * Special hack: we have to be careful, because no indirections are
 * allowed here, and paravirt_ops is a kind of one. As it will only run in
 * baremetal anyway, we just keep it from happening. (This list needs to
 * be extended when new paravirt and debugging variants are added.)
 */
#undef CONFIG_PARAVIRT
#undef CONFIG_PARAVIRT_XXL
#undef CONFIG_PARAVIRT_SPINLOCKS

#include <linux/kernel.h>
#include <linux/mm.h>
#include <linux/mem_encrypt.h>

#include <asm/setup.h>
#include <asm/sections.h>
#include <asm/cmdline.h>

#include "mm_internal.h"

#define PGD_FLAGS		_KERNPG_TABLE_NOENC
#define P4D_FLAGS		_KERNPG_TABLE_NOENC
#define PUD_FLAGS		_KERNPG_TABLE_NOENC
#define PMD_FLAGS		_KERNPG_TABLE_NOENC

#define PMD_FLAGS_LARGE		(__PAGE_KERNEL_LARGE_EXEC & ~_PAGE_GLOBAL)

#define PMD_FLAGS_DEC		PMD_FLAGS_LARGE
#define PMD_FLAGS_DEC_WP	((PMD_FLAGS_DEC & ~_PAGE_LARGE_CACHE_MASK) | \
				 (_PAGE_PAT_LARGE | _PAGE_PWT))

#define PMD_FLAGS_ENC		(PMD_FLAGS_LARGE | _PAGE_ENC)

#define PTE_FLAGS		(__PAGE_KERNEL_EXEC & ~_PAGE_GLOBAL)

#define PTE_FLAGS_DEC		PTE_FLAGS
#define PTE_FLAGS_DEC_WP	((PTE_FLAGS_DEC & ~_PAGE_CACHE_MASK) | \
				 (_PAGE_PAT | _PAGE_PWT))

#define PTE_FLAGS_ENC		(PTE_FLAGS | _PAGE_ENC)

struct sme_populate_pgd_data {
	void    *pgtable_area;
	pgd_t   *pgd;

	pmdval_t pmd_flags;
	pteval_t pte_flags;
	unsigned long paddr;

	unsigned long vaddr;
	unsigned long vaddr_end;
};

/*
 * This work area lives in the .init.scratch section, which lives outside of
 * the kernel proper. It is sized to hold the intermediate copy buffer and
 * more than enough pagetable pages.
 *
 * By using this section, the kernel can be encrypted in place and it
 * avoids any possibility of boot parameters or initramfs images being
 * placed such that the in-place encryption logic overwrites them.  This
 * section is 2MB aligned to allow for simple pagetable setup using only
 * PMD entries (see vmlinux.lds.S).
 */
static char sme_workarea[2 * PMD_PAGE_SIZE] __section(".init.scratch");

static char sme_cmdline_arg[] __initdata = "mem_encrypt";
static char sme_cmdline_on[]  __initdata = "on";
static char sme_cmdline_off[] __initdata = "off";

static void __init sme_clear_pgd(struct sme_populate_pgd_data *ppd)
{
	unsigned long pgd_start, pgd_end, pgd_size;
	pgd_t *pgd_p;

	pgd_start = ppd->vaddr & PGDIR_MASK;
	pgd_end = ppd->vaddr_end & PGDIR_MASK;

	pgd_size = (((pgd_end - pgd_start) / PGDIR_SIZE) + 1) * sizeof(pgd_t);

	pgd_p = ppd->pgd + pgd_index(ppd->vaddr);

	memset(pgd_p, 0, pgd_size);
}

static pud_t __init *sme_prepare_pgd(struct sme_populate_pgd_data *ppd)
{
	pgd_t *pgd;
	p4d_t *p4d;
	pud_t *pud;
	pmd_t *pmd;

	pgd = ppd->pgd + pgd_index(ppd->vaddr);
	if (pgd_none(*pgd)) {
		p4d = ppd->pgtable_area;
		memset(p4d, 0, sizeof(*p4d) * PTRS_PER_P4D);
		ppd->pgtable_area += sizeof(*p4d) * PTRS_PER_P4D;
		set_pgd(pgd, __pgd(PGD_FLAGS | __pa(p4d)));
	}

	p4d = p4d_offset(pgd, ppd->vaddr);
	if (p4d_none(*p4d)) {
		pud = ppd->pgtable_area;
		memset(pud, 0, sizeof(*pud) * PTRS_PER_PUD);
		ppd->pgtable_area += sizeof(*pud) * PTRS_PER_PUD;
		set_p4d(p4d, __p4d(P4D_FLAGS | __pa(pud)));
	}

	pud = pud_offset(p4d, ppd->vaddr);
	if (pud_none(*pud)) {
		pmd = ppd->pgtable_area;
		memset(pmd, 0, sizeof(*pmd) * PTRS_PER_PMD);
		ppd->pgtable_area += sizeof(*pmd) * PTRS_PER_PMD;
		set_pud(pud, __pud(PUD_FLAGS | __pa(pmd)));
	}

	if (pud_large(*pud))
		return NULL;

	return pud;
}

static void __init sme_populate_pgd_large(struct sme_populate_pgd_data *ppd)
{
	pud_t *pud;
	pmd_t *pmd;

	pud = sme_prepare_pgd(ppd);
	if (!pud)
		return;

	pmd = pmd_offset(pud, ppd->vaddr);
	if (pmd_large(*pmd))
		return;

	set_pmd(pmd, __pmd(ppd->paddr | ppd->pmd_flags));
}

static void __init sme_populate_pgd(struct sme_populate_pgd_data *ppd)
{
	pud_t *pud;
	pmd_t *pmd;
	pte_t *pte;

	pud = sme_prepare_pgd(ppd);
	if (!pud)
		return;

	pmd = pmd_offset(pud, ppd->vaddr);
	if (pmd_none(*pmd)) {
		pte = ppd->pgtable_area;
		memset(pte, 0, sizeof(*pte) * PTRS_PER_PTE);
		ppd->pgtable_area += sizeof(*pte) * PTRS_PER_PTE;
		set_pmd(pmd, __pmd(PMD_FLAGS | __pa(pte)));
	}

	if (pmd_large(*pmd))
		return;

	pte = pte_offset_map(pmd, ppd->vaddr);
	if (pte_none(*pte))
		set_pte(pte, __pte(ppd->paddr | ppd->pte_flags));
}

static void __init __sme_map_range_pmd(struct sme_populate_pgd_data *ppd)
{
	while (ppd->vaddr < ppd->vaddr_end) {
		sme_populate_pgd_large(ppd);

		ppd->vaddr += PMD_PAGE_SIZE;
		ppd->paddr += PMD_PAGE_SIZE;
	}
}

static void __init __sme_map_range_pte(struct sme_populate_pgd_data *ppd)
{
	while (ppd->vaddr < ppd->vaddr_end) {
		sme_populate_pgd(ppd);

		ppd->vaddr += PAGE_SIZE;
		ppd->paddr += PAGE_SIZE;
	}
}

static void __init __sme_map_range(struct sme_populate_pgd_data *ppd,
				   pmdval_t pmd_flags, pteval_t pte_flags)
{
	unsigned long vaddr_end;

	ppd->pmd_flags = pmd_flags;
	ppd->pte_flags = pte_flags;

	/* Save original end value since we modify the struct value */
	vaddr_end = ppd->vaddr_end;

	/* If start is not 2MB aligned, create PTE entries */
	ppd->vaddr_end = ALIGN(ppd->vaddr, PMD_PAGE_SIZE);
	__sme_map_range_pte(ppd);

	/* Create PMD entries */
	ppd->vaddr_end = vaddr_end & PMD_PAGE_MASK;
	__sme_map_range_pmd(ppd);

	/* If end is not 2MB aligned, create PTE entries */
	ppd->vaddr_end = vaddr_end;
	__sme_map_range_pte(ppd);
}

static void __init sme_map_range_encrypted(struct sme_populate_pgd_data *ppd)
{
	__sme_map_range(ppd, PMD_FLAGS_ENC, PTE_FLAGS_ENC);
}

static void __init sme_map_range_decrypted(struct sme_populate_pgd_data *ppd)
{
	__sme_map_range(ppd, PMD_FLAGS_DEC, PTE_FLAGS_DEC);
}

static void __init sme_map_range_decrypted_wp(struct sme_populate_pgd_data *ppd)
{
	__sme_map_range(ppd, PMD_FLAGS_DEC_WP, PTE_FLAGS_DEC_WP);
}

static unsigned long __init sme_pgtable_calc(unsigned long len)
{
	unsigned long entries = 0, tables = 0;

	/*
	 * Perform a relatively simplistic calculation of the pagetable
	 * entries that are needed. Those mappings will be covered mostly
	 * by 2MB PMD entries so we can conservatively calculate the required
	 * number of P4D, PUD and PMD structures needed to perform the
	 * mappings.  For mappings that are not 2MB aligned, PTE mappings
	 * would be needed for the start and end portion of the address range
	 * that fall outside of the 2MB alignment.  This results in, at most,
	 * two extra pages to hold PTE entries for each range that is mapped.
	 * Incrementing the count for each covers the case where the addresses
	 * cross entries.
	 */

	/* PGDIR_SIZE is equal to P4D_SIZE on 4-level machine. */
	if (PTRS_PER_P4D > 1)
		entries += (DIV_ROUND_UP(len, PGDIR_SIZE) + 1) * sizeof(p4d_t) * PTRS_PER_P4D;
	entries += (DIV_ROUND_UP(len, P4D_SIZE) + 1) * sizeof(pud_t) * PTRS_PER_PUD;
	entries += (DIV_ROUND_UP(len, PUD_SIZE) + 1) * sizeof(pmd_t) * PTRS_PER_PMD;
	entries += 2 * sizeof(pte_t) * PTRS_PER_PTE;

	/*
	 * Now calculate the added pagetable structures needed to populate
	 * the new pagetables.
	 */

	if (PTRS_PER_P4D > 1)
		tables += DIV_ROUND_UP(entries, PGDIR_SIZE) * sizeof(p4d_t) * PTRS_PER_P4D;
	tables += DIV_ROUND_UP(entries, P4D_SIZE) * sizeof(pud_t) * PTRS_PER_PUD;
	tables += DIV_ROUND_UP(entries, PUD_SIZE) * sizeof(pmd_t) * PTRS_PER_PMD;

	return entries + tables;
}

void __init sme_encrypt_kernel(struct boot_params *bp)
{
	unsigned long workarea_start, workarea_end, workarea_len;
	unsigned long execute_start, execute_end, execute_len;
	unsigned long kernel_start, kernel_end, kernel_len;
	unsigned long initrd_start, initrd_end, initrd_len;
	struct sme_populate_pgd_data ppd;
	unsigned long pgtable_area_len;
	unsigned long decrypted_base;

	if (!sme_active())
		return;

	/*
	 * Prepare for encrypting the kernel and initrd by building new
	 * pagetables with the necessary attributes needed to encrypt the
	 * kernel in place.
	 *
	 *   One range of virtual addresses will map the memory occupied
	 *   by the kernel and initrd as encrypted.
	 *
	 *   Another range of virtual addresses will map the memory occupied
	 *   by the kernel and initrd as decrypted and write-protected.
	 *
	 *     The use of write-protect attribute will prevent any of the
	 *     memory from being cached.
	 */

	/* Physical addresses gives us the identity mapped virtual addresses */
	kernel_start = __pa_symbol(_text);
	kernel_end = ALIGN(__pa_symbol(_end), PMD_PAGE_SIZE);
	kernel_len = kernel_end - kernel_start;

	initrd_start = 0;
	initrd_end = 0;
	initrd_len = 0;
#ifdef CONFIG_BLK_DEV_INITRD
	initrd_len = (unsigned long)bp->hdr.ramdisk_size |
		     ((unsigned long)bp->ext_ramdisk_size << 32);
	if (initrd_len) {
		initrd_start = (unsigned long)bp->hdr.ramdisk_image |
			       ((unsigned long)bp->ext_ramdisk_image << 32);
		initrd_end = PAGE_ALIGN(initrd_start + initrd_len);
		initrd_len = initrd_end - initrd_start;
	}
#endif

	/*
	 * We're running identity mapped, so we must obtain the address to the
	 * SME encryption workarea using rip-relative addressing.
	 */
	asm ("lea sme_workarea(%%rip), %0"
	     : "=r" (workarea_start)
	     : "p" (sme_workarea));

	/*
	 * Calculate required number of workarea bytes needed:
	 *   executable encryption area size:
	 *     stack page (PAGE_SIZE)
	 *     encryption routine page (PAGE_SIZE)
	 *     intermediate copy buffer (PMD_PAGE_SIZE)
	 *   pagetable structures for the encryption of the kernel
	 *   pagetable structures for workarea (in case not currently mapped)
	 */
	execute_start = workarea_start;
	execute_end = execute_start + (PAGE_SIZE * 2) + PMD_PAGE_SIZE;
	execute_len = execute_end - execute_start;

	/*
	 * One PGD for both encrypted and decrypted mappings and a set of
	 * PUDs and PMDs for each of the encrypted and decrypted mappings.
	 */
	pgtable_area_len = sizeof(pgd_t) * PTRS_PER_PGD;
	pgtable_area_len += sme_pgtable_calc(execute_end - kernel_start) * 2;
	if (initrd_len)
		pgtable_area_len += sme_pgtable_calc(initrd_len) * 2;

	/* PUDs and PMDs needed in the current pagetables for the workarea */
	pgtable_area_len += sme_pgtable_calc(execute_len + pgtable_area_len);

	/*
	 * The total workarea includes the executable encryption area and
	 * the pagetable area. The start of the workarea is already 2MB
	 * aligned, align the end of the workarea on a 2MB boundary so that
	 * we don't try to create/allocate PTE entries from the workarea
	 * before it is mapped.
	 */
	workarea_len = execute_len + pgtable_area_len;
	workarea_end = ALIGN(workarea_start + workarea_len, PMD_PAGE_SIZE);

	/*
	 * Set the address to the start of where newly created pagetable
	 * structures (PGDs, PUDs and PMDs) will be allocated. New pagetable
	 * structures are created when the workarea is added to the current
	 * pagetables and when the new encrypted and decrypted kernel
	 * mappings are populated.
	 */
	ppd.pgtable_area = (void *)execute_end;

	/*
	 * Make sure the current pagetable structure has entries for
	 * addressing the workarea.
	 */
	ppd.pgd = (pgd_t *)native_read_cr3_pa();
	ppd.paddr = workarea_start;
	ppd.vaddr = workarea_start;
	ppd.vaddr_end = workarea_end;
	sme_map_range_decrypted(&ppd);

	/* Flush the TLB - no globals so cr3 is enough */
	native_write_cr3(__native_read_cr3());

	/*
	 * A new pagetable structure is being built to allow for the kernel
	 * and initrd to be encrypted. It starts with an empty PGD that will
	 * then be populated with new PUDs and PMDs as the encrypted and
	 * decrypted kernel mappings are created.
	 */
	ppd.pgd = ppd.pgtable_area;
	memset(ppd.pgd, 0, sizeof(pgd_t) * PTRS_PER_PGD);
	ppd.pgtable_area += sizeof(pgd_t) * PTRS_PER_PGD;

	/*
	 * A different PGD index/entry must be used to get different
	 * pagetable entries for the decrypted mapping. Choose the next
	 * PGD index and convert it to a virtual address to be used as
	 * the base of the mapping.
	 */
	decrypted_base = (pgd_index(workarea_end) + 1) & (PTRS_PER_PGD - 1);
	if (initrd_len) {
		unsigned long check_base;

		check_base = (pgd_index(initrd_end) + 1) & (PTRS_PER_PGD - 1);
		decrypted_base = max(decrypted_base, check_base);
	}
	decrypted_base <<= PGDIR_SHIFT;

	/* Add encrypted kernel (identity) mappings */
	ppd.paddr = kernel_start;
	ppd.vaddr = kernel_start;
	ppd.vaddr_end = kernel_end;
	sme_map_range_encrypted(&ppd);

	/* Add decrypted, write-protected kernel (non-identity) mappings */
	ppd.paddr = kernel_start;
	ppd.vaddr = kernel_start + decrypted_base;
	ppd.vaddr_end = kernel_end + decrypted_base;
	sme_map_range_decrypted_wp(&ppd);

	if (initrd_len) {
		/* Add encrypted initrd (identity) mappings */
		ppd.paddr = initrd_start;
		ppd.vaddr = initrd_start;
		ppd.vaddr_end = initrd_end;
		sme_map_range_encrypted(&ppd);
		/*
		 * Add decrypted, write-protected initrd (non-identity) mappings
		 */
		ppd.paddr = initrd_start;
		ppd.vaddr = initrd_start + decrypted_base;
		ppd.vaddr_end = initrd_end + decrypted_base;
		sme_map_range_decrypted_wp(&ppd);
	}

	/* Add decrypted workarea mappings to both kernel mappings */
	ppd.paddr = workarea_start;
	ppd.vaddr = workarea_start;
	ppd.vaddr_end = workarea_end;
	sme_map_range_decrypted(&ppd);

	ppd.paddr = workarea_start;
	ppd.vaddr = workarea_start + decrypted_base;
	ppd.vaddr_end = workarea_end + decrypted_base;
	sme_map_range_decrypted(&ppd);

	/* Perform the encryption */
	sme_encrypt_execute(kernel_start, kernel_start + decrypted_base,
			    kernel_len, workarea_start, (unsigned long)ppd.pgd);

	if (initrd_len)
		sme_encrypt_execute(initrd_start, initrd_start + decrypted_base,
				    initrd_len, workarea_start,
				    (unsigned long)ppd.pgd);

	/*
	 * At this point we are running encrypted.  Remove the mappings for
	 * the decrypted areas - all that is needed for this is to remove
	 * the PGD entry/entries.
	 */
	ppd.vaddr = kernel_start + decrypted_base;
	ppd.vaddr_end = kernel_end + decrypted_base;
	sme_clear_pgd(&ppd);

	if (initrd_len) {
		ppd.vaddr = initrd_start + decrypted_base;
		ppd.vaddr_end = initrd_end + decrypted_base;
		sme_clear_pgd(&ppd);
	}

	ppd.vaddr = workarea_start + decrypted_base;
	ppd.vaddr_end = workarea_end + decrypted_base;
	sme_clear_pgd(&ppd);

	/* Flush the TLB - no globals so cr3 is enough */
	native_write_cr3(__native_read_cr3());
}

void __init sme_enable(struct boot_params *bp)
{
	const char *cmdline_ptr, *cmdline_arg, *cmdline_on, *cmdline_off;
	unsigned int eax, ebx, ecx, edx;
	unsigned long feature_mask;
	bool active_by_default;
	unsigned long me_mask;
	char buffer[16];
	u64 msr;

	/* Check for the SME/SEV support leaf */
	eax = 0x80000000;
	ecx = 0;
	native_cpuid(&eax, &ebx, &ecx, &edx);
	if (eax < 0x8000001f)
		return;

#define AMD_SME_BIT	BIT(0)
#define AMD_SEV_BIT	BIT(1)

	/* Check the SEV MSR whether SEV or SME is enabled */
	sev_status   = __rdmsr(MSR_AMD64_SEV);
	feature_mask = (sev_status & MSR_AMD64_SEV_ENABLED) ? AMD_SEV_BIT : AMD_SME_BIT;

	/*
	 * Check for the SME/SEV feature:
	 *   CPUID Fn8000_001F[EAX]
	 *   - Bit 0 - Secure Memory Encryption support
	 *   - Bit 1 - Secure Encrypted Virtualization support
	 *   CPUID Fn8000_001F[EBX]
	 *   - Bits 5:0 - Pagetable bit position used to indicate encryption
	 */
	eax = 0x8000001f;
	ecx = 0;
	native_cpuid(&eax, &ebx, &ecx, &edx);
	if (!(eax & feature_mask))
		return;

	me_mask = 1UL << (ebx & 0x3f);

	/* Check if memory encryption is enabled */
	if (feature_mask == AMD_SME_BIT) {
		/*
		 * No SME if Hypervisor bit is set. This check is here to
		 * prevent a guest from trying to enable SME. For running as a
<<<<<<< HEAD
		 * KVM guest the MSR_K8_SYSCFG will be sufficient, but there
=======
		 * KVM guest the MSR_AMD64_SYSCFG will be sufficient, but there
>>>>>>> 3b7961a3
		 * might be other hypervisors which emulate that MSR as non-zero
		 * or even pass it through to the guest.
		 * A malicious hypervisor can still trick a guest into this
		 * path, but there is no way to protect against that.
		 */
		eax = 1;
		ecx = 0;
		native_cpuid(&eax, &ebx, &ecx, &edx);
		if (ecx & BIT(31))
			return;

		/* For SME, check the SYSCFG MSR */
		msr = __rdmsr(MSR_AMD64_SYSCFG);
		if (!(msr & MSR_AMD64_SYSCFG_MEM_ENCRYPT))
			return;
	} else {
		/* SEV state cannot be controlled by a command line option */
		sme_me_mask = me_mask;
		physical_mask &= ~sme_me_mask;
		return;
	}

	/*
	 * Fixups have not been applied to phys_base yet and we're running
	 * identity mapped, so we must obtain the address to the SME command
	 * line argument data using rip-relative addressing.
	 */
	asm ("lea sme_cmdline_arg(%%rip), %0"
	     : "=r" (cmdline_arg)
	     : "p" (sme_cmdline_arg));
	asm ("lea sme_cmdline_on(%%rip), %0"
	     : "=r" (cmdline_on)
	     : "p" (sme_cmdline_on));
	asm ("lea sme_cmdline_off(%%rip), %0"
	     : "=r" (cmdline_off)
	     : "p" (sme_cmdline_off));

	if (IS_ENABLED(CONFIG_AMD_MEM_ENCRYPT_ACTIVE_BY_DEFAULT))
		active_by_default = true;
	else
		active_by_default = false;

	cmdline_ptr = (const char *)((u64)bp->hdr.cmd_line_ptr |
				     ((u64)bp->ext_cmd_line_ptr << 32));

	cmdline_find_option(cmdline_ptr, cmdline_arg, buffer, sizeof(buffer));

	if (!strncmp(buffer, cmdline_on, sizeof(buffer)))
		sme_me_mask = me_mask;
	else if (!strncmp(buffer, cmdline_off, sizeof(buffer)))
		sme_me_mask = 0;
	else
		sme_me_mask = active_by_default ? me_mask : 0;

	physical_mask &= ~sme_me_mask;
}<|MERGE_RESOLUTION|>--- conflicted
+++ resolved
@@ -529,11 +529,7 @@
 		/*
 		 * No SME if Hypervisor bit is set. This check is here to
 		 * prevent a guest from trying to enable SME. For running as a
-<<<<<<< HEAD
-		 * KVM guest the MSR_K8_SYSCFG will be sufficient, but there
-=======
 		 * KVM guest the MSR_AMD64_SYSCFG will be sufficient, but there
->>>>>>> 3b7961a3
 		 * might be other hypervisors which emulate that MSR as non-zero
 		 * or even pass it through to the guest.
 		 * A malicious hypervisor can still trick a guest into this
