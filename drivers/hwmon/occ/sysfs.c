// SPDX-License-Identifier: GPL-2.0+
// Copyright IBM Corp 2019

#include <linux/bitops.h>
#include <linux/device.h>
#include <linux/export.h>
#include <linux/hwmon-sysfs.h>
#include <linux/kernel.h>
#include <linux/kstrtox.h>
#include <linux/sysfs.h>

#include "common.h"

/* OCC status register */
#define OCC_STAT_MASTER			BIT(7)

/* OCC extended status register */
#define OCC_EXT_STAT_DVFS_OT		BIT(7)
#define OCC_EXT_STAT_DVFS_POWER		BIT(6)
#define OCC_EXT_STAT_MEM_THROTTLE	BIT(5)
#define OCC_EXT_STAT_QUICK_DROP		BIT(4)
#define OCC_EXT_STAT_DVFS_VDD		BIT(3)
#define OCC_EXT_STAT_GPU_THROTTLE	GENMASK(2, 0)
<<<<<<< HEAD
=======

static ssize_t occ_active_store(struct device *dev,
				struct device_attribute *attr,
				const char *buf, size_t count)
{
	int rc;
	bool active;
	struct occ *occ = dev_get_drvdata(dev);

	rc = kstrtobool(buf, &active);
	if (rc)
		return rc;

	rc = occ_active(occ, active);
	if (rc)
		return rc;

	return count;
}
>>>>>>> 88084a3d

static ssize_t occ_sysfs_show(struct device *dev,
			      struct device_attribute *attr, char *buf)
{
	int rc;
	int val = 0;
	struct occ *occ = dev_get_drvdata(dev);
	struct occ_poll_response_header *header;
	struct sensor_device_attribute *sattr = to_sensor_dev_attr(attr);

	if (occ->active) {
		rc = occ_update_response(occ);
		if (rc)
			return rc;

		header = (struct occ_poll_response_header *)occ->resp.data;

		switch (sattr->index) {
		case 0:
			val = !!(header->status & OCC_STAT_MASTER);
			break;
		case 1:
			val = 1;
<<<<<<< HEAD
		break;
	case 8:
		val = header->ips_status;
		break;
	case 9:
		val = header->mode;
		break;
	case 10:
		val = !!(header->ext_status & OCC_EXT_STAT_DVFS_VDD);
		break;
	case 11:
		val = header->ext_status & OCC_EXT_STAT_GPU_THROTTLE;
		break;
	default:
		return -EINVAL;
=======
			break;
		case 2:
			val = !!(header->ext_status & OCC_EXT_STAT_DVFS_OT);
			break;
		case 3:
			val = !!(header->ext_status & OCC_EXT_STAT_DVFS_POWER);
			break;
		case 4:
			val = !!(header->ext_status &
				 OCC_EXT_STAT_MEM_THROTTLE);
			break;
		case 5:
			val = !!(header->ext_status & OCC_EXT_STAT_QUICK_DROP);
			break;
		case 6:
			val = header->occ_state;
			break;
		case 7:
			if (header->status & OCC_STAT_MASTER)
				val = hweight8(header->occs_present);
			else
				val = 1;
			break;
		case 8:
			val = header->ips_status;
			break;
		case 9:
			val = header->mode;
			break;
		case 10:
			val = !!(header->ext_status & OCC_EXT_STAT_DVFS_VDD);
			break;
		case 11:
			val = header->ext_status & OCC_EXT_STAT_GPU_THROTTLE;
			break;
		default:
			return -EINVAL;
		}
	} else {
		if (sattr->index == 1)
			val = 0;
		else if (sattr->index <= 11)
			val = -ENODATA;
		else
			return -EINVAL;
>>>>>>> 88084a3d
	}

	return sysfs_emit(buf, "%d\n", val);
}

static ssize_t occ_error_show(struct device *dev,
			      struct device_attribute *attr, char *buf)
{
	struct occ *occ = dev_get_drvdata(dev);

	occ_update_response(occ);

	return sysfs_emit(buf, "%d\n", occ->error);
}

static SENSOR_DEVICE_ATTR(occ_master, 0444, occ_sysfs_show, NULL, 0);
static SENSOR_DEVICE_ATTR(occ_active, 0644, occ_sysfs_show, occ_active_store,
			  1);
static SENSOR_DEVICE_ATTR(occ_dvfs_overtemp, 0444, occ_sysfs_show, NULL, 2);
static SENSOR_DEVICE_ATTR(occ_dvfs_power, 0444, occ_sysfs_show, NULL, 3);
static SENSOR_DEVICE_ATTR(occ_mem_throttle, 0444, occ_sysfs_show, NULL, 4);
static SENSOR_DEVICE_ATTR(occ_quick_pwr_drop, 0444, occ_sysfs_show, NULL, 5);
static SENSOR_DEVICE_ATTR(occ_state, 0444, occ_sysfs_show, NULL, 6);
static SENSOR_DEVICE_ATTR(occs_present, 0444, occ_sysfs_show, NULL, 7);
static SENSOR_DEVICE_ATTR(occ_ips_status, 0444, occ_sysfs_show, NULL, 8);
static SENSOR_DEVICE_ATTR(occ_mode, 0444, occ_sysfs_show, NULL, 9);
static SENSOR_DEVICE_ATTR(occ_dvfs_vdd, 0444, occ_sysfs_show, NULL, 10);
static SENSOR_DEVICE_ATTR(occ_gpu_throttle, 0444, occ_sysfs_show, NULL, 11);
static DEVICE_ATTR_RO(occ_error);

static struct attribute *occ_attributes[] = {
	&sensor_dev_attr_occ_master.dev_attr.attr,
	&sensor_dev_attr_occ_active.dev_attr.attr,
	&sensor_dev_attr_occ_dvfs_overtemp.dev_attr.attr,
	&sensor_dev_attr_occ_dvfs_power.dev_attr.attr,
	&sensor_dev_attr_occ_mem_throttle.dev_attr.attr,
	&sensor_dev_attr_occ_quick_pwr_drop.dev_attr.attr,
	&sensor_dev_attr_occ_state.dev_attr.attr,
	&sensor_dev_attr_occs_present.dev_attr.attr,
	&sensor_dev_attr_occ_ips_status.dev_attr.attr,
	&sensor_dev_attr_occ_mode.dev_attr.attr,
	&sensor_dev_attr_occ_dvfs_vdd.dev_attr.attr,
	&sensor_dev_attr_occ_gpu_throttle.dev_attr.attr,
	&dev_attr_occ_error.attr,
	NULL
};

static const struct attribute_group occ_sysfs = {
	.attrs = occ_attributes,
};

void occ_sysfs_poll_done(struct occ *occ)
{
	const char *name;
	struct occ_poll_response_header *header =
		(struct occ_poll_response_header *)occ->resp.data;

	/*
	 * On the first poll response, we haven't yet created the sysfs
	 * attributes, so don't make any notify calls.
	 */
	if (!occ->active)
		goto done;

	if ((header->status & OCC_STAT_MASTER) !=
	    (occ->prev_stat & OCC_STAT_MASTER)) {
		name = sensor_dev_attr_occ_master.dev_attr.attr.name;
		sysfs_notify(&occ->bus_dev->kobj, NULL, name);
	}

	if ((header->ext_status & OCC_EXT_STAT_DVFS_OT) !=
	    (occ->prev_ext_stat & OCC_EXT_STAT_DVFS_OT)) {
		name = sensor_dev_attr_occ_dvfs_overtemp.dev_attr.attr.name;
		sysfs_notify(&occ->bus_dev->kobj, NULL, name);
	}

	if ((header->ext_status & OCC_EXT_STAT_DVFS_POWER) !=
	    (occ->prev_ext_stat & OCC_EXT_STAT_DVFS_POWER)) {
		name = sensor_dev_attr_occ_dvfs_power.dev_attr.attr.name;
		sysfs_notify(&occ->bus_dev->kobj, NULL, name);
	}

	if ((header->ext_status & OCC_EXT_STAT_MEM_THROTTLE) !=
	    (occ->prev_ext_stat & OCC_EXT_STAT_MEM_THROTTLE)) {
		name = sensor_dev_attr_occ_mem_throttle.dev_attr.attr.name;
		sysfs_notify(&occ->bus_dev->kobj, NULL, name);
	}

	if ((header->ext_status & OCC_EXT_STAT_QUICK_DROP) !=
	    (occ->prev_ext_stat & OCC_EXT_STAT_QUICK_DROP)) {
		name = sensor_dev_attr_occ_quick_pwr_drop.dev_attr.attr.name;
		sysfs_notify(&occ->bus_dev->kobj, NULL, name);
	}

	if ((header->ext_status & OCC_EXT_STAT_DVFS_VDD) !=
	    (occ->prev_ext_stat & OCC_EXT_STAT_DVFS_VDD)) {
		name = sensor_dev_attr_occ_dvfs_vdd.dev_attr.attr.name;
		sysfs_notify(&occ->bus_dev->kobj, NULL, name);
	}

	if ((header->ext_status & OCC_EXT_STAT_GPU_THROTTLE) !=
	    (occ->prev_ext_stat & OCC_EXT_STAT_GPU_THROTTLE)) {
		name = sensor_dev_attr_occ_gpu_throttle.dev_attr.attr.name;
		sysfs_notify(&occ->bus_dev->kobj, NULL, name);
	}

	if ((header->status & OCC_STAT_MASTER) &&
	    header->occs_present != occ->prev_occs_present) {
		name = sensor_dev_attr_occs_present.dev_attr.attr.name;
		sysfs_notify(&occ->bus_dev->kobj, NULL, name);
	}

	if (header->ips_status != occ->prev_ips_status) {
		name = sensor_dev_attr_occ_ips_status.dev_attr.attr.name;
		sysfs_notify(&occ->bus_dev->kobj, NULL, name);
	}

	if (header->mode != occ->prev_mode) {
		name = sensor_dev_attr_occ_mode.dev_attr.attr.name;
		sysfs_notify(&occ->bus_dev->kobj, NULL, name);
	}

	if (occ->error && occ->error != occ->prev_error) {
		name = dev_attr_occ_error.attr.name;
		sysfs_notify(&occ->bus_dev->kobj, NULL, name);
	}

	/* no notifications for OCC state; doesn't indicate error condition */

done:
	occ->prev_error = occ->error;
	occ->prev_stat = header->status;
	occ->prev_ext_stat = header->ext_status;
	occ->prev_occs_present = header->occs_present;
	occ->prev_ips_status = header->ips_status;
	occ->prev_mode = header->mode;
}

int occ_setup_sysfs(struct occ *occ)
{
	return sysfs_create_group(&occ->bus_dev->kobj, &occ_sysfs);
}

void occ_shutdown_sysfs(struct occ *occ)
{
	sysfs_remove_group(&occ->bus_dev->kobj, &occ_sysfs);
}<|MERGE_RESOLUTION|>--- conflicted
+++ resolved
@@ -21,8 +21,6 @@
 #define OCC_EXT_STAT_QUICK_DROP		BIT(4)
 #define OCC_EXT_STAT_DVFS_VDD		BIT(3)
 #define OCC_EXT_STAT_GPU_THROTTLE	GENMASK(2, 0)
-<<<<<<< HEAD
-=======
 
 static ssize_t occ_active_store(struct device *dev,
 				struct device_attribute *attr,
@@ -42,7 +40,6 @@
 
 	return count;
 }
->>>>>>> 88084a3d
 
 static ssize_t occ_sysfs_show(struct device *dev,
 			      struct device_attribute *attr, char *buf)
@@ -66,23 +63,6 @@
 			break;
 		case 1:
 			val = 1;
-<<<<<<< HEAD
-		break;
-	case 8:
-		val = header->ips_status;
-		break;
-	case 9:
-		val = header->mode;
-		break;
-	case 10:
-		val = !!(header->ext_status & OCC_EXT_STAT_DVFS_VDD);
-		break;
-	case 11:
-		val = header->ext_status & OCC_EXT_STAT_GPU_THROTTLE;
-		break;
-	default:
-		return -EINVAL;
-=======
 			break;
 		case 2:
 			val = !!(header->ext_status & OCC_EXT_STAT_DVFS_OT);
@@ -128,7 +108,6 @@
 			val = -ENODATA;
 		else
 			return -EINVAL;
->>>>>>> 88084a3d
 	}
 
 	return sysfs_emit(buf, "%d\n", val);
