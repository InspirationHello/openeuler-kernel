// SPDX-License-Identifier: GPL-2.0-only
/*
 * Framework for buffer objects that can be shared across devices/subsystems.
 *
 * Copyright(C) 2011 Linaro Limited. All rights reserved.
 * Author: Sumit Semwal <sumit.semwal@ti.com>
 *
 * Many thanks to linaro-mm-sig list, and specially
 * Arnd Bergmann <arnd@arndb.de>, Rob Clark <rob@ti.com> and
 * Daniel Vetter <daniel@ffwll.ch> for their support in creation and
 * refining of this idea.
 */

#include <linux/fs.h>
#include <linux/slab.h>
#include <linux/dma-buf.h>
#include <linux/dma-fence.h>
#include <linux/anon_inodes.h>
#include <linux/export.h>
#include <linux/debugfs.h>
#include <linux/module.h>
#include <linux/seq_file.h>
#include <linux/poll.h>
#include <linux/dma-resv.h>
#include <linux/mm.h>
#include <linux/mount.h>
#include <linux/pseudo_fs.h>

#include <uapi/linux/dma-buf.h>
#include <uapi/linux/magic.h>

static inline int is_dma_buf_file(struct file *);

struct dma_buf_list {
	struct list_head head;
	struct mutex lock;
};

static struct dma_buf_list db_list;

static char *dmabuffs_dname(struct dentry *dentry, char *buffer, int buflen)
{
	struct dma_buf *dmabuf;
	char name[DMA_BUF_NAME_LEN];
	size_t ret = 0;

	dmabuf = dentry->d_fsdata;
	dma_resv_lock(dmabuf->resv, NULL);
	if (dmabuf->name)
		ret = strlcpy(name, dmabuf->name, DMA_BUF_NAME_LEN);
	dma_resv_unlock(dmabuf->resv);

	return dynamic_dname(dentry, buffer, buflen, "/%s:%s",
			     dentry->d_name.name, ret > 0 ? name : "");
}

static const struct dentry_operations dma_buf_dentry_ops = {
	.d_dname = dmabuffs_dname,
};

static struct vfsmount *dma_buf_mnt;

static int dma_buf_fs_init_context(struct fs_context *fc)
{
	struct pseudo_fs_context *ctx;

	ctx = init_pseudo(fc, DMA_BUF_MAGIC);
	if (!ctx)
		return -ENOMEM;
	ctx->dops = &dma_buf_dentry_ops;
	return 0;
}

static struct file_system_type dma_buf_fs_type = {
	.name = "dmabuf",
	.init_fs_context = dma_buf_fs_init_context,
	.kill_sb = kill_anon_super,
};

static int dma_buf_release(struct inode *inode, struct file *file)
{
	struct dma_buf *dmabuf;

	if (!is_dma_buf_file(file))
		return -EINVAL;

	dmabuf = file->private_data;

	BUG_ON(dmabuf->vmapping_counter);

	/*
	 * Any fences that a dma-buf poll can wait on should be signaled
	 * before releasing dma-buf. This is the responsibility of each
	 * driver that uses the reservation objects.
	 *
	 * If you hit this BUG() it means someone dropped their ref to the
	 * dma-buf while still having pending operation to the buffer.
	 */
	BUG_ON(dmabuf->cb_shared.active || dmabuf->cb_excl.active);

	dmabuf->ops->release(dmabuf);

	mutex_lock(&db_list.lock);
	list_del(&dmabuf->list_node);
	mutex_unlock(&db_list.lock);

	if (dmabuf->resv == (struct dma_resv *)&dmabuf[1])
		dma_resv_fini(dmabuf->resv);

	module_put(dmabuf->owner);
	kfree(dmabuf->name);
	kfree(dmabuf);
	return 0;
}

static int dma_buf_mmap_internal(struct file *file, struct vm_area_struct *vma)
{
	struct dma_buf *dmabuf;

	if (!is_dma_buf_file(file))
		return -EINVAL;

	dmabuf = file->private_data;

	/* check if buffer supports mmap */
	if (!dmabuf->ops->mmap)
		return -EINVAL;

	/* check for overflowing the buffer's size */
	if (vma->vm_pgoff + vma_pages(vma) >
	    dmabuf->size >> PAGE_SHIFT)
		return -EINVAL;

	return dmabuf->ops->mmap(dmabuf, vma);
}

static loff_t dma_buf_llseek(struct file *file, loff_t offset, int whence)
{
	struct dma_buf *dmabuf;
	loff_t base;

	if (!is_dma_buf_file(file))
		return -EBADF;

	dmabuf = file->private_data;

	/* only support discovering the end of the buffer,
	   but also allow SEEK_SET to maintain the idiomatic
	   SEEK_END(0), SEEK_CUR(0) pattern */
	if (whence == SEEK_END)
		base = dmabuf->size;
	else if (whence == SEEK_SET)
		base = 0;
	else
		return -EINVAL;

	if (offset != 0)
		return -EINVAL;

	return base + offset;
}

/**
 * DOC: fence polling
 *
 * To support cross-device and cross-driver synchronization of buffer access
 * implicit fences (represented internally in the kernel with &struct fence) can
 * be attached to a &dma_buf. The glue for that and a few related things are
 * provided in the &dma_resv structure.
 *
 * Userspace can query the state of these implicitly tracked fences using poll()
 * and related system calls:
 *
 * - Checking for EPOLLIN, i.e. read access, can be use to query the state of the
 *   most recent write or exclusive fence.
 *
 * - Checking for EPOLLOUT, i.e. write access, can be used to query the state of
 *   all attached fences, shared and exclusive ones.
 *
 * Note that this only signals the completion of the respective fences, i.e. the
 * DMA transfers are complete. Cache flushing and any other necessary
 * preparations before CPU access can begin still need to happen.
 */

static void dma_buf_poll_cb(struct dma_fence *fence, struct dma_fence_cb *cb)
{
	struct dma_buf_poll_cb_t *dcb = (struct dma_buf_poll_cb_t *)cb;
	unsigned long flags;

	spin_lock_irqsave(&dcb->poll->lock, flags);
	wake_up_locked_poll(dcb->poll, dcb->active);
	dcb->active = 0;
	spin_unlock_irqrestore(&dcb->poll->lock, flags);
}

static __poll_t dma_buf_poll(struct file *file, poll_table *poll)
{
	struct dma_buf *dmabuf;
	struct dma_resv *resv;
	struct dma_resv_list *fobj;
	struct dma_fence *fence_excl;
	__poll_t events;
	unsigned shared_count, seq;

	dmabuf = file->private_data;
	if (!dmabuf || !dmabuf->resv)
		return EPOLLERR;

	resv = dmabuf->resv;

	poll_wait(file, &dmabuf->poll, poll);

	events = poll_requested_events(poll) & (EPOLLIN | EPOLLOUT);
	if (!events)
		return 0;

retry:
	seq = read_seqcount_begin(&resv->seq);
	rcu_read_lock();

	fobj = rcu_dereference(resv->fence);
	if (fobj)
		shared_count = fobj->shared_count;
	else
		shared_count = 0;
	fence_excl = rcu_dereference(resv->fence_excl);
	if (read_seqcount_retry(&resv->seq, seq)) {
		rcu_read_unlock();
		goto retry;
	}

	if (fence_excl && (!(events & EPOLLOUT) || shared_count == 0)) {
		struct dma_buf_poll_cb_t *dcb = &dmabuf->cb_excl;
		__poll_t pevents = EPOLLIN;

		if (shared_count == 0)
			pevents |= EPOLLOUT;

		spin_lock_irq(&dmabuf->poll.lock);
		if (dcb->active) {
			dcb->active |= pevents;
			events &= ~pevents;
		} else
			dcb->active = pevents;
		spin_unlock_irq(&dmabuf->poll.lock);

		if (events & pevents) {
			if (!dma_fence_get_rcu(fence_excl)) {
				/* force a recheck */
				events &= ~pevents;
				dma_buf_poll_cb(NULL, &dcb->cb);
			} else if (!dma_fence_add_callback(fence_excl, &dcb->cb,
							   dma_buf_poll_cb)) {
				events &= ~pevents;
				dma_fence_put(fence_excl);
			} else {
				/*
				 * No callback queued, wake up any additional
				 * waiters.
				 */
				dma_fence_put(fence_excl);
				dma_buf_poll_cb(NULL, &dcb->cb);
			}
		}
	}

	if ((events & EPOLLOUT) && shared_count > 0) {
		struct dma_buf_poll_cb_t *dcb = &dmabuf->cb_shared;
		int i;

		/* Only queue a new callback if no event has fired yet */
		spin_lock_irq(&dmabuf->poll.lock);
		if (dcb->active)
			events &= ~EPOLLOUT;
		else
			dcb->active = EPOLLOUT;
		spin_unlock_irq(&dmabuf->poll.lock);

		if (!(events & EPOLLOUT))
			goto out;

		for (i = 0; i < shared_count; ++i) {
			struct dma_fence *fence = rcu_dereference(fobj->shared[i]);

			if (!dma_fence_get_rcu(fence)) {
				/*
				 * fence refcount dropped to zero, this means
				 * that fobj has been freed
				 *
				 * call dma_buf_poll_cb and force a recheck!
				 */
				events &= ~EPOLLOUT;
				dma_buf_poll_cb(NULL, &dcb->cb);
				break;
			}
			if (!dma_fence_add_callback(fence, &dcb->cb,
						    dma_buf_poll_cb)) {
				dma_fence_put(fence);
				events &= ~EPOLLOUT;
				break;
			}
			dma_fence_put(fence);
		}

		/* No callback queued, wake up any additional waiters. */
		if (i == shared_count)
			dma_buf_poll_cb(NULL, &dcb->cb);
	}

out:
	rcu_read_unlock();
	return events;
}

/**
 * dma_buf_set_name - Set a name to a specific dma_buf to track the usage.
 * The name of the dma-buf buffer can only be set when the dma-buf is not
 * attached to any devices. It could theoritically support changing the
 * name of the dma-buf if the same piece of memory is used for multiple
 * purpose between different devices.
 *
 * @dmabuf [in]     dmabuf buffer that will be renamed.
 * @buf:   [in]     A piece of userspace memory that contains the name of
 *                  the dma-buf.
 *
 * Returns 0 on success. If the dma-buf buffer is already attached to
 * devices, return -EBUSY.
 *
 */
static long dma_buf_set_name(struct dma_buf *dmabuf, const char __user *buf)
{
	char *name = strndup_user(buf, DMA_BUF_NAME_LEN);
	long ret = 0;

	if (IS_ERR(name))
		return PTR_ERR(name);

	dma_resv_lock(dmabuf->resv, NULL);
	if (!list_empty(&dmabuf->attachments)) {
		ret = -EBUSY;
		kfree(name);
		goto out_unlock;
	}
	kfree(dmabuf->name);
	dmabuf->name = name;

out_unlock:
	dma_resv_unlock(dmabuf->resv);
	return ret;
}

static long dma_buf_ioctl(struct file *file,
			  unsigned int cmd, unsigned long arg)
{
	struct dma_buf *dmabuf;
	struct dma_buf_sync sync;
	enum dma_data_direction direction;
	int ret;

	dmabuf = file->private_data;

	switch (cmd) {
	case DMA_BUF_IOCTL_SYNC:
		if (copy_from_user(&sync, (void __user *) arg, sizeof(sync)))
			return -EFAULT;

		if (sync.flags & ~DMA_BUF_SYNC_VALID_FLAGS_MASK)
			return -EINVAL;

		switch (sync.flags & DMA_BUF_SYNC_RW) {
		case DMA_BUF_SYNC_READ:
			direction = DMA_FROM_DEVICE;
			break;
		case DMA_BUF_SYNC_WRITE:
			direction = DMA_TO_DEVICE;
			break;
		case DMA_BUF_SYNC_RW:
			direction = DMA_BIDIRECTIONAL;
			break;
		default:
			return -EINVAL;
		}

		if (sync.flags & DMA_BUF_SYNC_END)
			ret = dma_buf_end_cpu_access(dmabuf, direction);
		else
			ret = dma_buf_begin_cpu_access(dmabuf, direction);

		return ret;

	case DMA_BUF_SET_NAME_A:
	case DMA_BUF_SET_NAME_B:
		return dma_buf_set_name(dmabuf, (const char __user *)arg);

	default:
		return -ENOTTY;
	}
}

static void dma_buf_show_fdinfo(struct seq_file *m, struct file *file)
{
	struct dma_buf *dmabuf = file->private_data;

	seq_printf(m, "size:\t%zu\n", dmabuf->size);
	/* Don't count the temporary reference taken inside procfs seq_show */
	seq_printf(m, "count:\t%ld\n", file_count(dmabuf->file) - 1);
	seq_printf(m, "exp_name:\t%s\n", dmabuf->exp_name);
	dma_resv_lock(dmabuf->resv, NULL);
	if (dmabuf->name)
		seq_printf(m, "name:\t%s\n", dmabuf->name);
	dma_resv_unlock(dmabuf->resv);
}

static const struct file_operations dma_buf_fops = {
	.release	= dma_buf_release,
	.mmap		= dma_buf_mmap_internal,
	.llseek		= dma_buf_llseek,
	.poll		= dma_buf_poll,
	.unlocked_ioctl	= dma_buf_ioctl,
	.compat_ioctl	= compat_ptr_ioctl,
	.show_fdinfo	= dma_buf_show_fdinfo,
};

/*
 * is_dma_buf_file - Check if struct file* is associated with dma_buf
 */
static inline int is_dma_buf_file(struct file *file)
{
	return file->f_op == &dma_buf_fops;
}

static struct file *dma_buf_getfile(struct dma_buf *dmabuf, int flags)
{
	struct file *file;
	struct inode *inode = alloc_anon_inode(dma_buf_mnt->mnt_sb);

	if (IS_ERR(inode))
		return ERR_CAST(inode);

	inode->i_size = dmabuf->size;
	inode_set_bytes(inode, dmabuf->size);

	file = alloc_file_pseudo(inode, dma_buf_mnt, "dmabuf",
				 flags, &dma_buf_fops);
	if (IS_ERR(file))
		goto err_alloc_file;
	file->f_flags = flags & (O_ACCMODE | O_NONBLOCK);
	file->private_data = dmabuf;
	file->f_path.dentry->d_fsdata = dmabuf;

	return file;

err_alloc_file:
	iput(inode);
	return file;
}

/**
 * DOC: dma buf device access
 *
 * For device DMA access to a shared DMA buffer the usual sequence of operations
 * is fairly simple:
 *
 * 1. The exporter defines his exporter instance using
 *    DEFINE_DMA_BUF_EXPORT_INFO() and calls dma_buf_export() to wrap a private
 *    buffer object into a &dma_buf. It then exports that &dma_buf to userspace
 *    as a file descriptor by calling dma_buf_fd().
 *
 * 2. Userspace passes this file-descriptors to all drivers it wants this buffer
 *    to share with: First the filedescriptor is converted to a &dma_buf using
 *    dma_buf_get(). Then the buffer is attached to the device using
 *    dma_buf_attach().
 *
 *    Up to this stage the exporter is still free to migrate or reallocate the
 *    backing storage.
 *
 * 3. Once the buffer is attached to all devices userspace can initiate DMA
 *    access to the shared buffer. In the kernel this is done by calling
 *    dma_buf_map_attachment() and dma_buf_unmap_attachment().
 *
 * 4. Once a driver is done with a shared buffer it needs to call
 *    dma_buf_detach() (after cleaning up any mappings) and then release the
 *    reference acquired with dma_buf_get by calling dma_buf_put().
 *
 * For the detailed semantics exporters are expected to implement see
 * &dma_buf_ops.
 */

/**
 * dma_buf_export - Creates a new dma_buf, and associates an anon file
 * with this buffer, so it can be exported.
 * Also connect the allocator specific data and ops to the buffer.
 * Additionally, provide a name string for exporter; useful in debugging.
 *
 * @exp_info:	[in]	holds all the export related information provided
 *			by the exporter. see &struct dma_buf_export_info
 *			for further details.
 *
 * Returns, on success, a newly created dma_buf object, which wraps the
 * supplied private data and operations for dma_buf_ops. On either missing
 * ops, or error in allocating struct dma_buf, will return negative error.
 *
 * For most cases the easiest way to create @exp_info is through the
 * %DEFINE_DMA_BUF_EXPORT_INFO macro.
 */
struct dma_buf *dma_buf_export(const struct dma_buf_export_info *exp_info)
{
	struct dma_buf *dmabuf;
	struct dma_resv *resv = exp_info->resv;
	struct file *file;
	size_t alloc_size = sizeof(struct dma_buf);
	int ret;

	if (!exp_info->resv)
		alloc_size += sizeof(struct dma_resv);
	else
		/* prevent &dma_buf[1] == dma_buf->resv */
		alloc_size += 1;

	if (WARN_ON(!exp_info->priv
			  || !exp_info->ops
			  || !exp_info->ops->map_dma_buf
			  || !exp_info->ops->unmap_dma_buf
			  || !exp_info->ops->release)) {
		return ERR_PTR(-EINVAL);
	}

	if (WARN_ON(exp_info->ops->cache_sgt_mapping &&
		    (exp_info->ops->pin || exp_info->ops->unpin)))
		return ERR_PTR(-EINVAL);

	if (WARN_ON(!exp_info->ops->pin != !exp_info->ops->unpin))
		return ERR_PTR(-EINVAL);

	if (!try_module_get(exp_info->owner))
		return ERR_PTR(-ENOENT);

	dmabuf = kzalloc(alloc_size, GFP_KERNEL);
	if (!dmabuf) {
		ret = -ENOMEM;
		goto err_module;
	}

	dmabuf->priv = exp_info->priv;
	dmabuf->ops = exp_info->ops;
	dmabuf->size = exp_info->size;
	dmabuf->exp_name = exp_info->exp_name;
	dmabuf->owner = exp_info->owner;
	init_waitqueue_head(&dmabuf->poll);
	dmabuf->cb_excl.poll = dmabuf->cb_shared.poll = &dmabuf->poll;
	dmabuf->cb_excl.active = dmabuf->cb_shared.active = 0;

	if (!resv) {
		resv = (struct dma_resv *)&dmabuf[1];
		dma_resv_init(resv);
	}
	dmabuf->resv = resv;

	file = dma_buf_getfile(dmabuf, exp_info->flags);
	if (IS_ERR(file)) {
		ret = PTR_ERR(file);
		goto err_dmabuf;
	}

	file->f_mode |= FMODE_LSEEK;
	dmabuf->file = file;

	mutex_init(&dmabuf->lock);
	INIT_LIST_HEAD(&dmabuf->attachments);

	mutex_lock(&db_list.lock);
	list_add(&dmabuf->list_node, &db_list.head);
	mutex_unlock(&db_list.lock);

	return dmabuf;

err_dmabuf:
	kfree(dmabuf);
err_module:
	module_put(exp_info->owner);
	return ERR_PTR(ret);
}
EXPORT_SYMBOL_GPL(dma_buf_export);

/**
 * dma_buf_fd - returns a file descriptor for the given dma_buf
 * @dmabuf:	[in]	pointer to dma_buf for which fd is required.
 * @flags:      [in]    flags to give to fd
 *
 * On success, returns an associated 'fd'. Else, returns error.
 */
int dma_buf_fd(struct dma_buf *dmabuf, int flags)
{
	int fd;

	if (!dmabuf || !dmabuf->file)
		return -EINVAL;

	fd = get_unused_fd_flags(flags);
	if (fd < 0)
		return fd;

	fd_install(fd, dmabuf->file);

	return fd;
}
EXPORT_SYMBOL_GPL(dma_buf_fd);

/**
 * dma_buf_get - returns the dma_buf structure related to an fd
 * @fd:	[in]	fd associated with the dma_buf to be returned
 *
 * On success, returns the dma_buf structure associated with an fd; uses
 * file's refcounting done by fget to increase refcount. returns ERR_PTR
 * otherwise.
 */
struct dma_buf *dma_buf_get(int fd)
{
	struct file *file;

	file = fget(fd);

	if (!file)
		return ERR_PTR(-EBADF);

	if (!is_dma_buf_file(file)) {
		fput(file);
		return ERR_PTR(-EINVAL);
	}

	return file->private_data;
}
EXPORT_SYMBOL_GPL(dma_buf_get);

/**
 * dma_buf_put - decreases refcount of the buffer
 * @dmabuf:	[in]	buffer to reduce refcount of
 *
 * Uses file's refcounting done implicitly by fput().
 *
 * If, as a result of this call, the refcount becomes 0, the 'release' file
 * operation related to this fd is called. It calls &dma_buf_ops.release vfunc
 * in turn, and frees the memory allocated for dmabuf when exported.
 */
void dma_buf_put(struct dma_buf *dmabuf)
{
	if (WARN_ON(!dmabuf || !dmabuf->file))
		return;

	fput(dmabuf->file);
}
EXPORT_SYMBOL_GPL(dma_buf_put);

/**
 * dma_buf_dynamic_attach - Add the device to dma_buf's attachments list; optionally,
 * calls attach() of dma_buf_ops to allow device-specific attach functionality
 * @dmabuf:		[in]	buffer to attach device to.
 * @dev:		[in]	device to be attached.
<<<<<<< HEAD
 * @importer_ops	[in]	importer operations for the attachment
 * @importer_priv	[in]	importer private pointer for the attachment
=======
 * @importer_ops:	[in]	importer operations for the attachment
 * @importer_priv:	[in]	importer private pointer for the attachment
>>>>>>> 358c7c61
 *
 * Returns struct dma_buf_attachment pointer for this attachment. Attachments
 * must be cleaned up by calling dma_buf_detach().
 *
 * Returns:
 *
 * A pointer to newly created &dma_buf_attachment on success, or a negative
 * error code wrapped into a pointer on failure.
 *
 * Note that this can fail if the backing storage of @dmabuf is in a place not
 * accessible to @dev, and cannot be moved to a more suitable place. This is
 * indicated with the error code -EBUSY.
 */
struct dma_buf_attachment *
dma_buf_dynamic_attach(struct dma_buf *dmabuf, struct device *dev,
		       const struct dma_buf_attach_ops *importer_ops,
		       void *importer_priv)
{
	struct dma_buf_attachment *attach;
	int ret;

	if (WARN_ON(!dmabuf || !dev))
		return ERR_PTR(-EINVAL);

	if (WARN_ON(importer_ops && !importer_ops->move_notify))
		return ERR_PTR(-EINVAL);

	attach = kzalloc(sizeof(*attach), GFP_KERNEL);
	if (!attach)
		return ERR_PTR(-ENOMEM);

	attach->dev = dev;
	attach->dmabuf = dmabuf;
	attach->importer_ops = importer_ops;
	attach->importer_priv = importer_priv;

	if (dmabuf->ops->attach) {
		ret = dmabuf->ops->attach(dmabuf, attach);
		if (ret)
			goto err_attach;
	}
	dma_resv_lock(dmabuf->resv, NULL);
	list_add(&attach->node, &dmabuf->attachments);
	dma_resv_unlock(dmabuf->resv);

	/* When either the importer or the exporter can't handle dynamic
	 * mappings we cache the mapping here to avoid issues with the
	 * reservation object lock.
	 */
	if (dma_buf_attachment_is_dynamic(attach) !=
	    dma_buf_is_dynamic(dmabuf)) {
		struct sg_table *sgt;

		if (dma_buf_is_dynamic(attach->dmabuf)) {
			dma_resv_lock(attach->dmabuf->resv, NULL);
			ret = dma_buf_pin(attach);
			if (ret)
				goto err_unlock;
		}

		sgt = dmabuf->ops->map_dma_buf(attach, DMA_BIDIRECTIONAL);
		if (!sgt)
			sgt = ERR_PTR(-ENOMEM);
		if (IS_ERR(sgt)) {
			ret = PTR_ERR(sgt);
			goto err_unpin;
		}
		if (dma_buf_is_dynamic(attach->dmabuf))
			dma_resv_unlock(attach->dmabuf->resv);
		attach->sgt = sgt;
		attach->dir = DMA_BIDIRECTIONAL;
	}

	return attach;

err_attach:
	kfree(attach);
	return ERR_PTR(ret);

err_unpin:
	if (dma_buf_is_dynamic(attach->dmabuf))
		dma_buf_unpin(attach);

err_unlock:
	if (dma_buf_is_dynamic(attach->dmabuf))
		dma_resv_unlock(attach->dmabuf->resv);

	dma_buf_detach(dmabuf, attach);
	return ERR_PTR(ret);
}
EXPORT_SYMBOL_GPL(dma_buf_dynamic_attach);

/**
 * dma_buf_attach - Wrapper for dma_buf_dynamic_attach
 * @dmabuf:	[in]	buffer to attach device to.
 * @dev:	[in]	device to be attached.
 *
 * Wrapper to call dma_buf_dynamic_attach() for drivers which still use a static
 * mapping.
 */
struct dma_buf_attachment *dma_buf_attach(struct dma_buf *dmabuf,
					  struct device *dev)
{
	return dma_buf_dynamic_attach(dmabuf, dev, NULL, NULL);
}
EXPORT_SYMBOL_GPL(dma_buf_attach);

/**
 * dma_buf_detach - Remove the given attachment from dmabuf's attachments list;
 * optionally calls detach() of dma_buf_ops for device-specific detach
 * @dmabuf:	[in]	buffer to detach from.
 * @attach:	[in]	attachment to be detached; is free'd after this call.
 *
 * Clean up a device attachment obtained by calling dma_buf_attach().
 */
void dma_buf_detach(struct dma_buf *dmabuf, struct dma_buf_attachment *attach)
{
	if (WARN_ON(!dmabuf || !attach))
		return;

	if (attach->sgt) {
		if (dma_buf_is_dynamic(attach->dmabuf))
			dma_resv_lock(attach->dmabuf->resv, NULL);

		dmabuf->ops->unmap_dma_buf(attach, attach->sgt, attach->dir);

		if (dma_buf_is_dynamic(attach->dmabuf)) {
			dma_buf_unpin(attach);
			dma_resv_unlock(attach->dmabuf->resv);
		}
	}

	dma_resv_lock(dmabuf->resv, NULL);
	list_del(&attach->node);
	dma_resv_unlock(dmabuf->resv);
	if (dmabuf->ops->detach)
		dmabuf->ops->detach(dmabuf, attach);

	kfree(attach);
}
EXPORT_SYMBOL_GPL(dma_buf_detach);

/**
 * dma_buf_pin - Lock down the DMA-buf
 *
 * @attach:	[in]	attachment which should be pinned
 *
 * Returns:
 * 0 on success, negative error code on failure.
 */
int dma_buf_pin(struct dma_buf_attachment *attach)
{
	struct dma_buf *dmabuf = attach->dmabuf;
	int ret = 0;

	dma_resv_assert_held(dmabuf->resv);

	if (dmabuf->ops->pin)
		ret = dmabuf->ops->pin(attach);

	return ret;
}
EXPORT_SYMBOL_GPL(dma_buf_pin);

/**
 * dma_buf_unpin - Remove lock from DMA-buf
 *
 * @attach:	[in]	attachment which should be unpinned
 */
void dma_buf_unpin(struct dma_buf_attachment *attach)
{
	struct dma_buf *dmabuf = attach->dmabuf;

	dma_resv_assert_held(dmabuf->resv);

	if (dmabuf->ops->unpin)
		dmabuf->ops->unpin(attach);
}
EXPORT_SYMBOL_GPL(dma_buf_unpin);

/**
 * dma_buf_map_attachment - Returns the scatterlist table of the attachment;
 * mapped into _device_ address space. Is a wrapper for map_dma_buf() of the
 * dma_buf_ops.
 * @attach:	[in]	attachment whose scatterlist is to be returned
 * @direction:	[in]	direction of DMA transfer
 *
 * Returns sg_table containing the scatterlist to be returned; returns ERR_PTR
 * on error. May return -EINTR if it is interrupted by a signal.
 *
 * A mapping must be unmapped by using dma_buf_unmap_attachment(). Note that
 * the underlying backing storage is pinned for as long as a mapping exists,
 * therefore users/importers should not hold onto a mapping for undue amounts of
 * time.
 */
struct sg_table *dma_buf_map_attachment(struct dma_buf_attachment *attach,
					enum dma_data_direction direction)
{
	struct sg_table *sg_table;
	int r;

	might_sleep();

	if (WARN_ON(!attach || !attach->dmabuf))
		return ERR_PTR(-EINVAL);

	if (dma_buf_attachment_is_dynamic(attach))
		dma_resv_assert_held(attach->dmabuf->resv);

	if (attach->sgt) {
		/*
		 * Two mappings with different directions for the same
		 * attachment are not allowed.
		 */
		if (attach->dir != direction &&
		    attach->dir != DMA_BIDIRECTIONAL)
			return ERR_PTR(-EBUSY);

		return attach->sgt;
	}

	if (dma_buf_is_dynamic(attach->dmabuf)) {
		dma_resv_assert_held(attach->dmabuf->resv);
		if (!IS_ENABLED(CONFIG_DMABUF_MOVE_NOTIFY)) {
			r = dma_buf_pin(attach);
			if (r)
				return ERR_PTR(r);
		}
	}

	sg_table = attach->dmabuf->ops->map_dma_buf(attach, direction);
	if (!sg_table)
		sg_table = ERR_PTR(-ENOMEM);

	if (IS_ERR(sg_table) && dma_buf_is_dynamic(attach->dmabuf) &&
	     !IS_ENABLED(CONFIG_DMABUF_MOVE_NOTIFY))
		dma_buf_unpin(attach);

	if (!IS_ERR(sg_table) && attach->dmabuf->ops->cache_sgt_mapping) {
		attach->sgt = sg_table;
		attach->dir = direction;
	}

	return sg_table;
}
EXPORT_SYMBOL_GPL(dma_buf_map_attachment);

/**
 * dma_buf_unmap_attachment - unmaps and decreases usecount of the buffer;might
 * deallocate the scatterlist associated. Is a wrapper for unmap_dma_buf() of
 * dma_buf_ops.
 * @attach:	[in]	attachment to unmap buffer from
 * @sg_table:	[in]	scatterlist info of the buffer to unmap
 * @direction:  [in]    direction of DMA transfer
 *
 * This unmaps a DMA mapping for @attached obtained by dma_buf_map_attachment().
 */
void dma_buf_unmap_attachment(struct dma_buf_attachment *attach,
				struct sg_table *sg_table,
				enum dma_data_direction direction)
{
	might_sleep();

	if (WARN_ON(!attach || !attach->dmabuf || !sg_table))
		return;

	if (dma_buf_attachment_is_dynamic(attach))
		dma_resv_assert_held(attach->dmabuf->resv);

	if (attach->sgt == sg_table)
		return;

	if (dma_buf_is_dynamic(attach->dmabuf))
		dma_resv_assert_held(attach->dmabuf->resv);

	attach->dmabuf->ops->unmap_dma_buf(attach, sg_table, direction);

	if (dma_buf_is_dynamic(attach->dmabuf) &&
	    !IS_ENABLED(CONFIG_DMABUF_MOVE_NOTIFY))
		dma_buf_unpin(attach);
}
EXPORT_SYMBOL_GPL(dma_buf_unmap_attachment);

/**
 * dma_buf_move_notify - notify attachments that DMA-buf is moving
 *
 * @dmabuf:	[in]	buffer which is moving
 *
 * Informs all attachmenst that they need to destroy and recreated all their
 * mappings.
 */
void dma_buf_move_notify(struct dma_buf *dmabuf)
{
	struct dma_buf_attachment *attach;

	dma_resv_assert_held(dmabuf->resv);

	list_for_each_entry(attach, &dmabuf->attachments, node)
		if (attach->importer_ops)
			attach->importer_ops->move_notify(attach);
}
EXPORT_SYMBOL_GPL(dma_buf_move_notify);

/**
 * DOC: cpu access
 *
 * There are mutliple reasons for supporting CPU access to a dma buffer object:
 *
 * - Fallback operations in the kernel, for example when a device is connected
 *   over USB and the kernel needs to shuffle the data around first before
 *   sending it away. Cache coherency is handled by braketing any transactions
 *   with calls to dma_buf_begin_cpu_access() and dma_buf_end_cpu_access()
 *   access.
 *
 *   Since for most kernel internal dma-buf accesses need the entire buffer, a
 *   vmap interface is introduced. Note that on very old 32-bit architectures
 *   vmalloc space might be limited and result in vmap calls failing.
 *
 *   Interfaces::
 *      void \*dma_buf_vmap(struct dma_buf \*dmabuf)
 *      void dma_buf_vunmap(struct dma_buf \*dmabuf, void \*vaddr)
 *
 *   The vmap call can fail if there is no vmap support in the exporter, or if
 *   it runs out of vmalloc space. Fallback to kmap should be implemented. Note
 *   that the dma-buf layer keeps a reference count for all vmap access and
 *   calls down into the exporter's vmap function only when no vmapping exists,
 *   and only unmaps it once. Protection against concurrent vmap/vunmap calls is
 *   provided by taking the dma_buf->lock mutex.
 *
 * - For full compatibility on the importer side with existing userspace
 *   interfaces, which might already support mmap'ing buffers. This is needed in
 *   many processing pipelines (e.g. feeding a software rendered image into a
 *   hardware pipeline, thumbnail creation, snapshots, ...). Also, Android's ION
 *   framework already supported this and for DMA buffer file descriptors to
 *   replace ION buffers mmap support was needed.
 *
 *   There is no special interfaces, userspace simply calls mmap on the dma-buf
 *   fd. But like for CPU access there's a need to braket the actual access,
 *   which is handled by the ioctl (DMA_BUF_IOCTL_SYNC). Note that
 *   DMA_BUF_IOCTL_SYNC can fail with -EAGAIN or -EINTR, in which case it must
 *   be restarted.
 *
 *   Some systems might need some sort of cache coherency management e.g. when
 *   CPU and GPU domains are being accessed through dma-buf at the same time.
 *   To circumvent this problem there are begin/end coherency markers, that
 *   forward directly to existing dma-buf device drivers vfunc hooks. Userspace
 *   can make use of those markers through the DMA_BUF_IOCTL_SYNC ioctl. The
 *   sequence would be used like following:
 *
 *     - mmap dma-buf fd
 *     - for each drawing/upload cycle in CPU 1. SYNC_START ioctl, 2. read/write
 *       to mmap area 3. SYNC_END ioctl. This can be repeated as often as you
 *       want (with the new data being consumed by say the GPU or the scanout
 *       device)
 *     - munmap once you don't need the buffer any more
 *
 *    For correctness and optimal performance, it is always required to use
 *    SYNC_START and SYNC_END before and after, respectively, when accessing the
 *    mapped address. Userspace cannot rely on coherent access, even when there
 *    are systems where it just works without calling these ioctls.
 *
 * - And as a CPU fallback in userspace processing pipelines.
 *
 *   Similar to the motivation for kernel cpu access it is again important that
 *   the userspace code of a given importing subsystem can use the same
 *   interfaces with a imported dma-buf buffer object as with a native buffer
 *   object. This is especially important for drm where the userspace part of
 *   contemporary OpenGL, X, and other drivers is huge, and reworking them to
 *   use a different way to mmap a buffer rather invasive.
 *
 *   The assumption in the current dma-buf interfaces is that redirecting the
 *   initial mmap is all that's needed. A survey of some of the existing
 *   subsystems shows that no driver seems to do any nefarious thing like
 *   syncing up with outstanding asynchronous processing on the device or
 *   allocating special resources at fault time. So hopefully this is good
 *   enough, since adding interfaces to intercept pagefaults and allow pte
 *   shootdowns would increase the complexity quite a bit.
 *
 *   Interface::
 *      int dma_buf_mmap(struct dma_buf \*, struct vm_area_struct \*,
 *		       unsigned long);
 *
 *   If the importing subsystem simply provides a special-purpose mmap call to
 *   set up a mapping in userspace, calling do_mmap with dma_buf->file will
 *   equally achieve that for a dma-buf object.
 */

static int __dma_buf_begin_cpu_access(struct dma_buf *dmabuf,
				      enum dma_data_direction direction)
{
	bool write = (direction == DMA_BIDIRECTIONAL ||
		      direction == DMA_TO_DEVICE);
	struct dma_resv *resv = dmabuf->resv;
	long ret;

	/* Wait on any implicit rendering fences */
	ret = dma_resv_wait_timeout_rcu(resv, write, true,
						  MAX_SCHEDULE_TIMEOUT);
	if (ret < 0)
		return ret;

	return 0;
}

/**
 * dma_buf_begin_cpu_access - Must be called before accessing a dma_buf from the
 * cpu in the kernel context. Calls begin_cpu_access to allow exporter-specific
 * preparations. Coherency is only guaranteed in the specified range for the
 * specified access direction.
 * @dmabuf:	[in]	buffer to prepare cpu access for.
 * @direction:	[in]	length of range for cpu access.
 *
 * After the cpu access is complete the caller should call
 * dma_buf_end_cpu_access(). Only when cpu access is braketed by both calls is
 * it guaranteed to be coherent with other DMA access.
 *
 * Can return negative error values, returns 0 on success.
 */
int dma_buf_begin_cpu_access(struct dma_buf *dmabuf,
			     enum dma_data_direction direction)
{
	int ret = 0;

	if (WARN_ON(!dmabuf))
		return -EINVAL;

	if (dmabuf->ops->begin_cpu_access)
		ret = dmabuf->ops->begin_cpu_access(dmabuf, direction);

	/* Ensure that all fences are waited upon - but we first allow
	 * the native handler the chance to do so more efficiently if it
	 * chooses. A double invocation here will be reasonably cheap no-op.
	 */
	if (ret == 0)
		ret = __dma_buf_begin_cpu_access(dmabuf, direction);

	return ret;
}
EXPORT_SYMBOL_GPL(dma_buf_begin_cpu_access);

/**
 * dma_buf_end_cpu_access - Must be called after accessing a dma_buf from the
 * cpu in the kernel context. Calls end_cpu_access to allow exporter-specific
 * actions. Coherency is only guaranteed in the specified range for the
 * specified access direction.
 * @dmabuf:	[in]	buffer to complete cpu access for.
 * @direction:	[in]	length of range for cpu access.
 *
 * This terminates CPU access started with dma_buf_begin_cpu_access().
 *
 * Can return negative error values, returns 0 on success.
 */
int dma_buf_end_cpu_access(struct dma_buf *dmabuf,
			   enum dma_data_direction direction)
{
	int ret = 0;

	WARN_ON(!dmabuf);

	if (dmabuf->ops->end_cpu_access)
		ret = dmabuf->ops->end_cpu_access(dmabuf, direction);

	return ret;
}
EXPORT_SYMBOL_GPL(dma_buf_end_cpu_access);


/**
 * dma_buf_mmap - Setup up a userspace mmap with the given vma
 * @dmabuf:	[in]	buffer that should back the vma
 * @vma:	[in]	vma for the mmap
 * @pgoff:	[in]	offset in pages where this mmap should start within the
 *			dma-buf buffer.
 *
 * This function adjusts the passed in vma so that it points at the file of the
 * dma_buf operation. It also adjusts the starting pgoff and does bounds
 * checking on the size of the vma. Then it calls the exporters mmap function to
 * set up the mapping.
 *
 * Can return negative error values, returns 0 on success.
 */
int dma_buf_mmap(struct dma_buf *dmabuf, struct vm_area_struct *vma,
		 unsigned long pgoff)
{
	struct file *oldfile;
	int ret;

	if (WARN_ON(!dmabuf || !vma))
		return -EINVAL;

	/* check if buffer supports mmap */
	if (!dmabuf->ops->mmap)
		return -EINVAL;

	/* check for offset overflow */
	if (pgoff + vma_pages(vma) < pgoff)
		return -EOVERFLOW;

	/* check for overflowing the buffer's size */
	if (pgoff + vma_pages(vma) >
	    dmabuf->size >> PAGE_SHIFT)
		return -EINVAL;

	/* readjust the vma */
	get_file(dmabuf->file);
	oldfile = vma->vm_file;
	vma->vm_file = dmabuf->file;
	vma->vm_pgoff = pgoff;

	ret = dmabuf->ops->mmap(dmabuf, vma);
	if (ret) {
		/* restore old parameters on failure */
		vma->vm_file = oldfile;
		fput(dmabuf->file);
	} else {
		if (oldfile)
			fput(oldfile);
	}
	return ret;

}
EXPORT_SYMBOL_GPL(dma_buf_mmap);

/**
 * dma_buf_vmap - Create virtual mapping for the buffer object into kernel
 * address space. Same restrictions as for vmap and friends apply.
 * @dmabuf:	[in]	buffer to vmap
 *
 * This call may fail due to lack of virtual mapping address space.
 * These calls are optional in drivers. The intended use for them
 * is for mapping objects linear in kernel space for high use objects.
 * Please attempt to use kmap/kunmap before thinking about these interfaces.
 *
 * Returns NULL on error.
 */
void *dma_buf_vmap(struct dma_buf *dmabuf)
{
	void *ptr;

	if (WARN_ON(!dmabuf))
		return NULL;

	if (!dmabuf->ops->vmap)
		return NULL;

	mutex_lock(&dmabuf->lock);
	if (dmabuf->vmapping_counter) {
		dmabuf->vmapping_counter++;
		BUG_ON(!dmabuf->vmap_ptr);
		ptr = dmabuf->vmap_ptr;
		goto out_unlock;
	}

	BUG_ON(dmabuf->vmap_ptr);

	ptr = dmabuf->ops->vmap(dmabuf);
	if (WARN_ON_ONCE(IS_ERR(ptr)))
		ptr = NULL;
	if (!ptr)
		goto out_unlock;

	dmabuf->vmap_ptr = ptr;
	dmabuf->vmapping_counter = 1;

out_unlock:
	mutex_unlock(&dmabuf->lock);
	return ptr;
}
EXPORT_SYMBOL_GPL(dma_buf_vmap);

/**
 * dma_buf_vunmap - Unmap a vmap obtained by dma_buf_vmap.
 * @dmabuf:	[in]	buffer to vunmap
 * @vaddr:	[in]	vmap to vunmap
 */
void dma_buf_vunmap(struct dma_buf *dmabuf, void *vaddr)
{
	if (WARN_ON(!dmabuf))
		return;

	BUG_ON(!dmabuf->vmap_ptr);
	BUG_ON(dmabuf->vmapping_counter == 0);
	BUG_ON(dmabuf->vmap_ptr != vaddr);

	mutex_lock(&dmabuf->lock);
	if (--dmabuf->vmapping_counter == 0) {
		if (dmabuf->ops->vunmap)
			dmabuf->ops->vunmap(dmabuf, vaddr);
		dmabuf->vmap_ptr = NULL;
	}
	mutex_unlock(&dmabuf->lock);
}
EXPORT_SYMBOL_GPL(dma_buf_vunmap);

#ifdef CONFIG_DEBUG_FS
static int dma_buf_debug_show(struct seq_file *s, void *unused)
{
	int ret;
	struct dma_buf *buf_obj;
	struct dma_buf_attachment *attach_obj;
	struct dma_resv *robj;
	struct dma_resv_list *fobj;
	struct dma_fence *fence;
	unsigned seq;
	int count = 0, attach_count, shared_count, i;
	size_t size = 0;

	ret = mutex_lock_interruptible(&db_list.lock);

	if (ret)
		return ret;

	seq_puts(s, "\nDma-buf Objects:\n");
	seq_printf(s, "%-8s\t%-8s\t%-8s\t%-8s\texp_name\t%-8s\n",
		   "size", "flags", "mode", "count", "ino");

	list_for_each_entry(buf_obj, &db_list.head, list_node) {

		ret = dma_resv_lock_interruptible(buf_obj->resv, NULL);
		if (ret)
			goto error_unlock;

		seq_printf(s, "%08zu\t%08x\t%08x\t%08ld\t%s\t%08lu\t%s\n",
				buf_obj->size,
				buf_obj->file->f_flags, buf_obj->file->f_mode,
				file_count(buf_obj->file),
				buf_obj->exp_name,
				file_inode(buf_obj->file)->i_ino,
				buf_obj->name ?: "");

		robj = buf_obj->resv;
		while (true) {
			seq = read_seqcount_begin(&robj->seq);
			rcu_read_lock();
			fobj = rcu_dereference(robj->fence);
			shared_count = fobj ? fobj->shared_count : 0;
			fence = rcu_dereference(robj->fence_excl);
			if (!read_seqcount_retry(&robj->seq, seq))
				break;
			rcu_read_unlock();
		}

		if (fence)
			seq_printf(s, "\tExclusive fence: %s %s %ssignalled\n",
				   fence->ops->get_driver_name(fence),
				   fence->ops->get_timeline_name(fence),
				   dma_fence_is_signaled(fence) ? "" : "un");
		for (i = 0; i < shared_count; i++) {
			fence = rcu_dereference(fobj->shared[i]);
			if (!dma_fence_get_rcu(fence))
				continue;
			seq_printf(s, "\tShared fence: %s %s %ssignalled\n",
				   fence->ops->get_driver_name(fence),
				   fence->ops->get_timeline_name(fence),
				   dma_fence_is_signaled(fence) ? "" : "un");
			dma_fence_put(fence);
		}
		rcu_read_unlock();

		seq_puts(s, "\tAttached Devices:\n");
		attach_count = 0;

		list_for_each_entry(attach_obj, &buf_obj->attachments, node) {
			seq_printf(s, "\t%s\n", dev_name(attach_obj->dev));
			attach_count++;
		}
		dma_resv_unlock(buf_obj->resv);

		seq_printf(s, "Total %d devices attached\n\n",
				attach_count);

		count++;
		size += buf_obj->size;
	}

	seq_printf(s, "\nTotal %d objects, %zu bytes\n", count, size);

	mutex_unlock(&db_list.lock);
	return 0;

error_unlock:
	mutex_unlock(&db_list.lock);
	return ret;
}

DEFINE_SHOW_ATTRIBUTE(dma_buf_debug);

static struct dentry *dma_buf_debugfs_dir;

static int dma_buf_init_debugfs(void)
{
	struct dentry *d;
	int err = 0;

	d = debugfs_create_dir("dma_buf", NULL);
	if (IS_ERR(d))
		return PTR_ERR(d);

	dma_buf_debugfs_dir = d;

	d = debugfs_create_file("bufinfo", S_IRUGO, dma_buf_debugfs_dir,
				NULL, &dma_buf_debug_fops);
	if (IS_ERR(d)) {
		pr_debug("dma_buf: debugfs: failed to create node bufinfo\n");
		debugfs_remove_recursive(dma_buf_debugfs_dir);
		dma_buf_debugfs_dir = NULL;
		err = PTR_ERR(d);
	}

	return err;
}

static void dma_buf_uninit_debugfs(void)
{
	debugfs_remove_recursive(dma_buf_debugfs_dir);
}
#else
static inline int dma_buf_init_debugfs(void)
{
	return 0;
}
static inline void dma_buf_uninit_debugfs(void)
{
}
#endif

static int __init dma_buf_init(void)
{
	dma_buf_mnt = kern_mount(&dma_buf_fs_type);
	if (IS_ERR(dma_buf_mnt))
		return PTR_ERR(dma_buf_mnt);

	mutex_init(&db_list.lock);
	INIT_LIST_HEAD(&db_list.head);
	dma_buf_init_debugfs();
	return 0;
}
subsys_initcall(dma_buf_init);

static void __exit dma_buf_deinit(void)
{
	dma_buf_uninit_debugfs();
	kern_unmount(dma_buf_mnt);
}
__exitcall(dma_buf_deinit);<|MERGE_RESOLUTION|>--- conflicted
+++ resolved
@@ -656,13 +656,8 @@
  * calls attach() of dma_buf_ops to allow device-specific attach functionality
  * @dmabuf:		[in]	buffer to attach device to.
  * @dev:		[in]	device to be attached.
-<<<<<<< HEAD
- * @importer_ops	[in]	importer operations for the attachment
- * @importer_priv	[in]	importer private pointer for the attachment
-=======
  * @importer_ops:	[in]	importer operations for the attachment
  * @importer_priv:	[in]	importer private pointer for the attachment
->>>>>>> 358c7c61
  *
  * Returns struct dma_buf_attachment pointer for this attachment. Attachments
  * must be cleaned up by calling dma_buf_detach().
