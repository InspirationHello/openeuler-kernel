/******************************************************************************
 *
 * Copyright(c) 2005 - 2014 Intel Corporation. All rights reserved.
 *
 * This program is free software; you can redistribute it and/or modify it
 * under the terms of version 2 of the GNU General Public License as
 * published by the Free Software Foundation.
 *
 * This program is distributed in the hope that it will be useful, but WITHOUT
 * ANY WARRANTY; without even the implied warranty of MERCHANTABILITY or
 * FITNESS FOR A PARTICULAR PURPOSE.  See the GNU General Public License for
 * more details.
 *
 * You should have received a copy of the GNU General Public License along with
 * this program; if not, write to the Free Software Foundation, Inc.,
 * 51 Franklin Street, Fifth Floor, Boston, MA 02110, USA
 *
 * The full GNU General Public License is included in this distribution in the
 * file called LICENSE.
 *
 * Contact Information:
 *  Intel Linux Wireless <ilw@linux.intel.com>
 * Intel Corporation, 5200 N.E. Elam Young Parkway, Hillsboro, OR 97124-6497
 *
 *****************************************************************************/
#include <linux/kernel.h>
#include <linux/skbuff.h>
#include <linux/slab.h>
#include <net/mac80211.h>

#include <linux/netdevice.h>
#include <linux/etherdevice.h>
#include <linux/delay.h>

#include <linux/workqueue.h>
#include "rs.h"
#include "fw-api.h"
#include "sta.h"
#include "iwl-op-mode.h"
#include "mvm.h"

#define RS_NAME "iwl-mvm-rs"

#define NUM_TRY_BEFORE_ANT_TOGGLE       1
#define RS_LEGACY_RETRIES_PER_RATE      1
#define RS_HT_VHT_RETRIES_PER_RATE      2
#define RS_HT_VHT_RETRIES_PER_RATE_TW   1
#define RS_INITIAL_MIMO_NUM_RATES       3
#define RS_INITIAL_SISO_NUM_RATES       3
#define RS_INITIAL_LEGACY_NUM_RATES     LINK_QUAL_MAX_RETRY_NUM
#define RS_SECONDARY_LEGACY_NUM_RATES   LINK_QUAL_MAX_RETRY_NUM
#define RS_SECONDARY_SISO_NUM_RATES     3
#define RS_SECONDARY_SISO_RETRIES       1

#define IWL_RATE_MAX_WINDOW		62	/* # tx in history window */
#define IWL_RATE_MIN_FAILURE_TH		3	/* min failures to calc tpt */
#define IWL_RATE_MIN_SUCCESS_TH		8	/* min successes to calc tpt */

/* max allowed rate miss before sync LQ cmd */
#define IWL_MISSED_RATE_MAX		15
#define RS_STAY_IN_COLUMN_TIMEOUT       (5*HZ)
#define RS_IDLE_TIMEOUT                 (5*HZ)

static u8 rs_ht_to_legacy[] = {
	[IWL_RATE_MCS_0_INDEX] = IWL_RATE_6M_INDEX,
	[IWL_RATE_MCS_1_INDEX] = IWL_RATE_9M_INDEX,
	[IWL_RATE_MCS_2_INDEX] = IWL_RATE_12M_INDEX,
	[IWL_RATE_MCS_3_INDEX] = IWL_RATE_18M_INDEX,
	[IWL_RATE_MCS_4_INDEX] = IWL_RATE_24M_INDEX,
	[IWL_RATE_MCS_5_INDEX] = IWL_RATE_36M_INDEX,
	[IWL_RATE_MCS_6_INDEX] = IWL_RATE_48M_INDEX,
	[IWL_RATE_MCS_7_INDEX] = IWL_RATE_54M_INDEX,
	[IWL_RATE_MCS_8_INDEX] = IWL_RATE_54M_INDEX,
	[IWL_RATE_MCS_9_INDEX] = IWL_RATE_54M_INDEX,
};

static const u8 ant_toggle_lookup[] = {
	[ANT_NONE] = ANT_NONE,
	[ANT_A] = ANT_B,
	[ANT_B] = ANT_C,
	[ANT_AB] = ANT_BC,
	[ANT_C] = ANT_A,
	[ANT_AC] = ANT_AB,
	[ANT_BC] = ANT_AC,
	[ANT_ABC] = ANT_ABC,
};

#define IWL_DECLARE_RATE_INFO(r, s, rp, rn)			      \
	[IWL_RATE_##r##M_INDEX] = { IWL_RATE_##r##M_PLCP,	      \
				    IWL_RATE_HT_SISO_MCS_##s##_PLCP,  \
				    IWL_RATE_HT_MIMO2_MCS_##s##_PLCP, \
				    IWL_RATE_VHT_SISO_MCS_##s##_PLCP, \
				    IWL_RATE_VHT_MIMO2_MCS_##s##_PLCP,\
				    IWL_RATE_##rp##M_INDEX,	      \
				    IWL_RATE_##rn##M_INDEX }

#define IWL_DECLARE_MCS_RATE(s)						  \
	[IWL_RATE_MCS_##s##_INDEX] = { IWL_RATE_INVM_PLCP,		  \
				       IWL_RATE_HT_SISO_MCS_##s##_PLCP,	  \
				       IWL_RATE_HT_MIMO2_MCS_##s##_PLCP,  \
				       IWL_RATE_VHT_SISO_MCS_##s##_PLCP,  \
				       IWL_RATE_VHT_MIMO2_MCS_##s##_PLCP, \
				       IWL_RATE_INVM_INDEX,	          \
				       IWL_RATE_INVM_INDEX }

/*
 * Parameter order:
 *   rate, ht rate, prev rate, next rate
 *
 * If there isn't a valid next or previous rate then INV is used which
 * maps to IWL_RATE_INVALID
 *
 */
static const struct iwl_rs_rate_info iwl_rates[IWL_RATE_COUNT] = {
	IWL_DECLARE_RATE_INFO(1, INV, INV, 2),   /*  1mbps */
	IWL_DECLARE_RATE_INFO(2, INV, 1, 5),     /*  2mbps */
	IWL_DECLARE_RATE_INFO(5, INV, 2, 11),    /*5.5mbps */
	IWL_DECLARE_RATE_INFO(11, INV, 9, 12),   /* 11mbps */
	IWL_DECLARE_RATE_INFO(6, 0, 5, 11),      /*  6mbps ; MCS 0 */
	IWL_DECLARE_RATE_INFO(9, INV, 6, 11),    /*  9mbps */
	IWL_DECLARE_RATE_INFO(12, 1, 11, 18),    /* 12mbps ; MCS 1 */
	IWL_DECLARE_RATE_INFO(18, 2, 12, 24),    /* 18mbps ; MCS 2 */
	IWL_DECLARE_RATE_INFO(24, 3, 18, 36),    /* 24mbps ; MCS 3 */
	IWL_DECLARE_RATE_INFO(36, 4, 24, 48),    /* 36mbps ; MCS 4 */
	IWL_DECLARE_RATE_INFO(48, 5, 36, 54),    /* 48mbps ; MCS 5 */
	IWL_DECLARE_RATE_INFO(54, 6, 48, INV),   /* 54mbps ; MCS 6 */
	IWL_DECLARE_MCS_RATE(7),                 /* MCS 7 */
	IWL_DECLARE_MCS_RATE(8),                 /* MCS 8 */
	IWL_DECLARE_MCS_RATE(9),                 /* MCS 9 */
};

enum rs_action {
	RS_ACTION_STAY = 0,
	RS_ACTION_DOWNSCALE = -1,
	RS_ACTION_UPSCALE = 1,
};

enum rs_column_mode {
	RS_INVALID = 0,
	RS_LEGACY,
	RS_SISO,
	RS_MIMO2,
};

#define MAX_NEXT_COLUMNS 7
#define MAX_COLUMN_CHECKS 3

typedef bool (*allow_column_func_t) (struct iwl_mvm *mvm,
				     struct ieee80211_sta *sta,
				     struct iwl_scale_tbl_info *tbl);

struct rs_tx_column {
	enum rs_column_mode mode;
	u8 ant;
	bool sgi;
	enum rs_column next_columns[MAX_NEXT_COLUMNS];
	allow_column_func_t checks[MAX_COLUMN_CHECKS];
};

static bool rs_mimo_allow(struct iwl_mvm *mvm, struct ieee80211_sta *sta,
			  struct iwl_scale_tbl_info *tbl)
{
	if (!sta->ht_cap.ht_supported)
		return false;

	if (sta->smps_mode == IEEE80211_SMPS_STATIC)
		return false;

	if (num_of_ant(mvm->fw->valid_tx_ant) < 2)
		return false;

	if (!iwl_mvm_bt_coex_is_mimo_allowed(mvm, sta))
		return false;

	return true;
}

static bool rs_siso_allow(struct iwl_mvm *mvm, struct ieee80211_sta *sta,
			  struct iwl_scale_tbl_info *tbl)
{
	if (!sta->ht_cap.ht_supported)
		return false;

	return true;
}

static bool rs_sgi_allow(struct iwl_mvm *mvm, struct ieee80211_sta *sta,
			 struct iwl_scale_tbl_info *tbl)
{
	struct rs_rate *rate = &tbl->rate;
	struct ieee80211_sta_ht_cap *ht_cap = &sta->ht_cap;
	struct ieee80211_sta_vht_cap *vht_cap = &sta->vht_cap;

	if (is_ht20(rate) && (ht_cap->cap &
			     IEEE80211_HT_CAP_SGI_20))
		return true;
	if (is_ht40(rate) && (ht_cap->cap &
			     IEEE80211_HT_CAP_SGI_40))
		return true;
	if (is_ht80(rate) && (vht_cap->cap &
			     IEEE80211_VHT_CAP_SHORT_GI_80))
		return true;

	return false;
}

static const struct rs_tx_column rs_tx_columns[] = {
	[RS_COLUMN_LEGACY_ANT_A] = {
		.mode = RS_LEGACY,
		.ant = ANT_A,
		.next_columns = {
			RS_COLUMN_LEGACY_ANT_B,
			RS_COLUMN_SISO_ANT_A,
			RS_COLUMN_MIMO2,
			RS_COLUMN_INVALID,
			RS_COLUMN_INVALID,
			RS_COLUMN_INVALID,
			RS_COLUMN_INVALID,
		},
	},
	[RS_COLUMN_LEGACY_ANT_B] = {
		.mode = RS_LEGACY,
		.ant = ANT_B,
		.next_columns = {
			RS_COLUMN_LEGACY_ANT_A,
			RS_COLUMN_SISO_ANT_B,
			RS_COLUMN_MIMO2,
			RS_COLUMN_INVALID,
			RS_COLUMN_INVALID,
			RS_COLUMN_INVALID,
			RS_COLUMN_INVALID,
		},
	},
	[RS_COLUMN_SISO_ANT_A] = {
		.mode = RS_SISO,
		.ant = ANT_A,
		.next_columns = {
			RS_COLUMN_SISO_ANT_B,
			RS_COLUMN_MIMO2,
			RS_COLUMN_SISO_ANT_A_SGI,
			RS_COLUMN_LEGACY_ANT_A,
			RS_COLUMN_LEGACY_ANT_B,
			RS_COLUMN_INVALID,
			RS_COLUMN_INVALID,
		},
		.checks = {
			rs_siso_allow,
		},
	},
	[RS_COLUMN_SISO_ANT_B] = {
		.mode = RS_SISO,
		.ant = ANT_B,
		.next_columns = {
			RS_COLUMN_SISO_ANT_A,
			RS_COLUMN_MIMO2,
			RS_COLUMN_SISO_ANT_B_SGI,
			RS_COLUMN_LEGACY_ANT_A,
			RS_COLUMN_LEGACY_ANT_B,
			RS_COLUMN_INVALID,
			RS_COLUMN_INVALID,
		},
		.checks = {
			rs_siso_allow,
		},
	},
	[RS_COLUMN_SISO_ANT_A_SGI] = {
		.mode = RS_SISO,
		.ant = ANT_A,
		.sgi = true,
		.next_columns = {
			RS_COLUMN_SISO_ANT_B_SGI,
			RS_COLUMN_MIMO2_SGI,
			RS_COLUMN_SISO_ANT_A,
			RS_COLUMN_LEGACY_ANT_A,
			RS_COLUMN_LEGACY_ANT_B,
			RS_COLUMN_INVALID,
			RS_COLUMN_INVALID,
		},
		.checks = {
			rs_siso_allow,
			rs_sgi_allow,
		},
	},
	[RS_COLUMN_SISO_ANT_B_SGI] = {
		.mode = RS_SISO,
		.ant = ANT_B,
		.sgi = true,
		.next_columns = {
			RS_COLUMN_SISO_ANT_A_SGI,
			RS_COLUMN_MIMO2_SGI,
			RS_COLUMN_SISO_ANT_B,
			RS_COLUMN_LEGACY_ANT_A,
			RS_COLUMN_LEGACY_ANT_B,
			RS_COLUMN_INVALID,
			RS_COLUMN_INVALID,
		},
		.checks = {
			rs_siso_allow,
			rs_sgi_allow,
		},
	},
	[RS_COLUMN_MIMO2] = {
		.mode = RS_MIMO2,
		.ant = ANT_AB,
		.next_columns = {
			RS_COLUMN_SISO_ANT_A,
			RS_COLUMN_MIMO2_SGI,
			RS_COLUMN_LEGACY_ANT_A,
			RS_COLUMN_LEGACY_ANT_B,
			RS_COLUMN_INVALID,
			RS_COLUMN_INVALID,
			RS_COLUMN_INVALID,
		},
		.checks = {
			rs_mimo_allow,
		},
	},
	[RS_COLUMN_MIMO2_SGI] = {
		.mode = RS_MIMO2,
		.ant = ANT_AB,
		.sgi = true,
		.next_columns = {
			RS_COLUMN_SISO_ANT_A_SGI,
			RS_COLUMN_MIMO2,
			RS_COLUMN_LEGACY_ANT_A,
			RS_COLUMN_LEGACY_ANT_B,
			RS_COLUMN_INVALID,
			RS_COLUMN_INVALID,
			RS_COLUMN_INVALID,
		},
		.checks = {
			rs_mimo_allow,
			rs_sgi_allow,
		},
	},
};

static inline u8 rs_extract_rate(u32 rate_n_flags)
{
	/* also works for HT because bits 7:6 are zero there */
	return (u8)(rate_n_flags & RATE_LEGACY_RATE_MSK);
}

static int iwl_hwrate_to_plcp_idx(u32 rate_n_flags)
{
	int idx = 0;

	if (rate_n_flags & RATE_MCS_HT_MSK) {
		idx = rate_n_flags & RATE_HT_MCS_RATE_CODE_MSK;
		idx += IWL_RATE_MCS_0_INDEX;

		/* skip 9M not supported in HT*/
		if (idx >= IWL_RATE_9M_INDEX)
			idx += 1;
		if ((idx >= IWL_FIRST_HT_RATE) && (idx <= IWL_LAST_HT_RATE))
			return idx;
	} else if (rate_n_flags & RATE_MCS_VHT_MSK) {
		idx = rate_n_flags & RATE_VHT_MCS_RATE_CODE_MSK;
		idx += IWL_RATE_MCS_0_INDEX;

		/* skip 9M not supported in VHT*/
		if (idx >= IWL_RATE_9M_INDEX)
			idx++;
		if ((idx >= IWL_FIRST_VHT_RATE) && (idx <= IWL_LAST_VHT_RATE))
			return idx;
	} else {
		/* legacy rate format, search for match in table */

		u8 legacy_rate = rs_extract_rate(rate_n_flags);
		for (idx = 0; idx < ARRAY_SIZE(iwl_rates); idx++)
			if (iwl_rates[idx].plcp == legacy_rate)
				return idx;
	}

	return IWL_RATE_INVALID;
}

static void rs_rate_scale_perform(struct iwl_mvm *mvm,
				   struct sk_buff *skb,
				   struct ieee80211_sta *sta,
				   struct iwl_lq_sta *lq_sta);
static void rs_fill_lq_cmd(struct iwl_mvm *mvm,
			   struct ieee80211_sta *sta,
			   struct iwl_lq_sta *lq_sta,
			   const struct rs_rate *initial_rate);
static void rs_stay_in_table(struct iwl_lq_sta *lq_sta, bool force_search);

/**
 * The following tables contain the expected throughput metrics for all rates
 *
 *	1, 2, 5.5, 11, 6, 9, 12, 18, 24, 36, 48, 54, 60 MBits
 *
 * where invalid entries are zeros.
 *
 * CCK rates are only valid in legacy table and will only be used in G
 * (2.4 GHz) band.
 */

static const u16 expected_tpt_legacy[IWL_RATE_COUNT] = {
	7, 13, 35, 58, 40, 57, 72, 98, 121, 154, 177, 186, 0, 0, 0
};

/* Expected TpT tables. 4 indexes:
 * 0 - NGI, 1 - SGI, 2 - AGG+NGI, 3 - AGG+SGI
 */
static const u16 expected_tpt_siso_20MHz[4][IWL_RATE_COUNT] = {
	{0, 0, 0, 0, 42, 0,  76, 102, 124, 159, 183, 193, 202, 216, 0},
	{0, 0, 0, 0, 46, 0,  82, 110, 132, 168, 192, 202, 210, 225, 0},
	{0, 0, 0, 0, 49, 0,  97, 145, 192, 285, 375, 420, 464, 551, 0},
	{0, 0, 0, 0, 54, 0, 108, 160, 213, 315, 415, 465, 513, 608, 0},
};

static const u16 expected_tpt_siso_40MHz[4][IWL_RATE_COUNT] = {
	{0, 0, 0, 0,  77, 0, 127, 160, 184, 220, 242, 250,  257,  269,  275},
	{0, 0, 0, 0,  83, 0, 135, 169, 193, 229, 250, 257,  264,  275,  280},
	{0, 0, 0, 0, 101, 0, 199, 295, 389, 570, 744, 828,  911, 1070, 1173},
	{0, 0, 0, 0, 112, 0, 220, 326, 429, 629, 819, 912, 1000, 1173, 1284},
};

static const u16 expected_tpt_siso_80MHz[4][IWL_RATE_COUNT] = {
	{0, 0, 0, 0, 130, 0, 191, 223, 244,  273,  288,  294,  298,  305,  308},
	{0, 0, 0, 0, 138, 0, 200, 231, 251,  279,  293,  298,  302,  308,  312},
	{0, 0, 0, 0, 217, 0, 429, 634, 834, 1220, 1585, 1760, 1931, 2258, 2466},
	{0, 0, 0, 0, 241, 0, 475, 701, 921, 1343, 1741, 1931, 2117, 2468, 2691},
};

static const u16 expected_tpt_mimo2_20MHz[4][IWL_RATE_COUNT] = {
	{0, 0, 0, 0,  74, 0, 123, 155, 179, 213, 235, 243, 250,  261, 0},
	{0, 0, 0, 0,  81, 0, 131, 164, 187, 221, 242, 250, 256,  267, 0},
	{0, 0, 0, 0,  98, 0, 193, 286, 375, 550, 718, 799, 878, 1032, 0},
	{0, 0, 0, 0, 109, 0, 214, 316, 414, 607, 790, 879, 965, 1132, 0},
};

static const u16 expected_tpt_mimo2_40MHz[4][IWL_RATE_COUNT] = {
	{0, 0, 0, 0, 123, 0, 182, 214, 235,  264,  279,  285,  289,  296,  300},
	{0, 0, 0, 0, 131, 0, 191, 222, 242,  270,  284,  289,  293,  300,  303},
	{0, 0, 0, 0, 200, 0, 390, 571, 741, 1067, 1365, 1505, 1640, 1894, 2053},
	{0, 0, 0, 0, 221, 0, 430, 630, 816, 1169, 1490, 1641, 1784, 2053, 2221},
};

static const u16 expected_tpt_mimo2_80MHz[4][IWL_RATE_COUNT] = {
	{0, 0, 0, 0, 182, 0, 240,  264,  278,  299,  308,  311,  313,  317,  319},
	{0, 0, 0, 0, 190, 0, 247,  269,  282,  302,  310,  313,  315,  319,  320},
	{0, 0, 0, 0, 428, 0, 833, 1215, 1577, 2254, 2863, 3147, 3418, 3913, 4219},
	{0, 0, 0, 0, 474, 0, 920, 1338, 1732, 2464, 3116, 3418, 3705, 4225, 4545},
};

/* mbps, mcs */
static const struct iwl_rate_mcs_info iwl_rate_mcs[IWL_RATE_COUNT] = {
	{  "1", "BPSK DSSS"},
	{  "2", "QPSK DSSS"},
	{"5.5", "BPSK CCK"},
	{ "11", "QPSK CCK"},
	{  "6", "BPSK 1/2"},
	{  "9", "BPSK 1/2"},
	{ "12", "QPSK 1/2"},
	{ "18", "QPSK 3/4"},
	{ "24", "16QAM 1/2"},
	{ "36", "16QAM 3/4"},
	{ "48", "64QAM 2/3"},
	{ "54", "64QAM 3/4"},
	{ "60", "64QAM 5/6"},
};

#define MCS_INDEX_PER_STREAM	(8)

static const char *rs_pretty_ant(u8 ant)
{
	static const char * const ant_name[] = {
		[ANT_NONE] = "None",
		[ANT_A]    = "A",
		[ANT_B]    = "B",
		[ANT_AB]   = "AB",
		[ANT_C]    = "C",
		[ANT_AC]   = "AC",
		[ANT_BC]   = "BC",
		[ANT_ABC]  = "ABC",
	};

	if (ant > ANT_ABC)
		return "UNKNOWN";

	return ant_name[ant];
}

static const char *rs_pretty_lq_type(enum iwl_table_type type)
{
	static const char * const lq_types[] = {
		[LQ_NONE] = "NONE",
		[LQ_LEGACY_A] = "LEGACY_A",
		[LQ_LEGACY_G] = "LEGACY_G",
		[LQ_HT_SISO] = "HT SISO",
		[LQ_HT_MIMO2] = "HT MIMO",
		[LQ_VHT_SISO] = "VHT SISO",
		[LQ_VHT_MIMO2] = "VHT MIMO",
	};

	if (type < LQ_NONE || type >= LQ_MAX)
		return "UNKNOWN";

	return lq_types[type];
}

static inline void rs_dump_rate(struct iwl_mvm *mvm, const struct rs_rate *rate,
				const char *prefix)
{
	IWL_DEBUG_RATE(mvm, "%s: (%s: %d) ANT: %s BW: %d SGI: %d\n",
		       prefix, rs_pretty_lq_type(rate->type),
		       rate->index, rs_pretty_ant(rate->ant),
		       rate->bw, rate->sgi);
}

static void rs_rate_scale_clear_window(struct iwl_rate_scale_data *window)
{
	window->data = 0;
	window->success_counter = 0;
	window->success_ratio = IWL_INVALID_VALUE;
	window->counter = 0;
	window->average_tpt = IWL_INVALID_VALUE;
}

static void rs_rate_scale_clear_tbl_windows(struct iwl_mvm *mvm,
					    struct iwl_scale_tbl_info *tbl)
{
	int i;

	IWL_DEBUG_RATE(mvm, "Clearing up window stats\n");
	for (i = 0; i < IWL_RATE_COUNT; i++)
		rs_rate_scale_clear_window(&tbl->win[i]);

	for (i = 0; i < ARRAY_SIZE(tbl->tpc_win); i++)
		rs_rate_scale_clear_window(&tbl->tpc_win[i]);
}

static inline u8 rs_is_valid_ant(u8 valid_antenna, u8 ant_type)
{
	return (ant_type & valid_antenna) == ant_type;
}

static int rs_tl_turn_on_agg_for_tid(struct iwl_mvm *mvm,
				      struct iwl_lq_sta *lq_data, u8 tid,
				      struct ieee80211_sta *sta)
{
	int ret = -EAGAIN;

	IWL_DEBUG_HT(mvm, "Starting Tx agg: STA: %pM tid: %d\n",
		     sta->addr, tid);
	ret = ieee80211_start_tx_ba_session(sta, tid, 5000);
	if (ret == -EAGAIN) {
		/*
		 * driver and mac80211 is out of sync
		 * this might be cause by reloading firmware
		 * stop the tx ba session here
		 */
		IWL_ERR(mvm, "Fail start Tx agg on tid: %d\n",
			tid);
		ieee80211_stop_tx_ba_session(sta, tid);
	}
	return ret;
}

static void rs_tl_turn_on_agg(struct iwl_mvm *mvm, u8 tid,
			      struct iwl_lq_sta *lq_data,
			      struct ieee80211_sta *sta)
{
	if (tid < IWL_MAX_TID_COUNT)
		rs_tl_turn_on_agg_for_tid(mvm, lq_data, tid, sta);
	else
		IWL_ERR(mvm, "tid exceeds max TID count: %d/%d\n",
			tid, IWL_MAX_TID_COUNT);
}

static inline int get_num_of_ant_from_rate(u32 rate_n_flags)
{
	return !!(rate_n_flags & RATE_MCS_ANT_A_MSK) +
	       !!(rate_n_flags & RATE_MCS_ANT_B_MSK) +
	       !!(rate_n_flags & RATE_MCS_ANT_C_MSK);
}

/*
 * Static function to get the expected throughput from an iwl_scale_tbl_info
 * that wraps a NULL pointer check
 */
static s32 get_expected_tpt(struct iwl_scale_tbl_info *tbl, int rs_index)
{
	if (tbl->expected_tpt)
		return tbl->expected_tpt[rs_index];
	return 0;
}

/**
 * rs_collect_tx_data - Update the success/failure sliding window
 *
 * We keep a sliding window of the last 62 packets transmitted
 * at this rate.  window->data contains the bitmask of successful
 * packets.
 */
static int _rs_collect_tx_data(struct iwl_scale_tbl_info *tbl,
			       int scale_index, int attempts, int successes,
			       struct iwl_rate_scale_data *window)
{
	static const u64 mask = (((u64)1) << (IWL_RATE_MAX_WINDOW - 1));
	s32 fail_count, tpt;

	/* Get expected throughput */
	tpt = get_expected_tpt(tbl, scale_index);

	/*
	 * Keep track of only the latest 62 tx frame attempts in this rate's
	 * history window; anything older isn't really relevant any more.
	 * If we have filled up the sliding window, drop the oldest attempt;
	 * if the oldest attempt (highest bit in bitmap) shows "success",
	 * subtract "1" from the success counter (this is the main reason
	 * we keep these bitmaps!).
	 */
	while (attempts > 0) {
		if (window->counter >= IWL_RATE_MAX_WINDOW) {
			/* remove earliest */
			window->counter = IWL_RATE_MAX_WINDOW - 1;

			if (window->data & mask) {
				window->data &= ~mask;
				window->success_counter--;
			}
		}

		/* Increment frames-attempted counter */
		window->counter++;

		/* Shift bitmap by one frame to throw away oldest history */
		window->data <<= 1;

		/* Mark the most recent #successes attempts as successful */
		if (successes > 0) {
			window->success_counter++;
			window->data |= 0x1;
			successes--;
		}

		attempts--;
	}

	/* Calculate current success ratio, avoid divide-by-0! */
	if (window->counter > 0)
		window->success_ratio = 128 * (100 * window->success_counter)
					/ window->counter;
	else
		window->success_ratio = IWL_INVALID_VALUE;

	fail_count = window->counter - window->success_counter;

	/* Calculate average throughput, if we have enough history. */
	if ((fail_count >= IWL_RATE_MIN_FAILURE_TH) ||
	    (window->success_counter >= IWL_RATE_MIN_SUCCESS_TH))
		window->average_tpt = (window->success_ratio * tpt + 64) / 128;
	else
		window->average_tpt = IWL_INVALID_VALUE;

	return 0;
}

static int rs_collect_tx_data(struct iwl_lq_sta *lq_sta,
			      struct iwl_scale_tbl_info *tbl,
			      int scale_index, int attempts, int successes,
			      u8 reduced_txp)
{
	struct iwl_rate_scale_data *window = NULL;
	int ret;

	if (scale_index < 0 || scale_index >= IWL_RATE_COUNT)
		return -EINVAL;

	if (tbl->column != RS_COLUMN_INVALID) {
		lq_sta->tx_stats[tbl->column][scale_index].total += attempts;
		lq_sta->tx_stats[tbl->column][scale_index].success += successes;
	}

	/* Select window for current tx bit rate */
	window = &(tbl->win[scale_index]);

	ret = _rs_collect_tx_data(tbl, scale_index, attempts, successes,
				  window);
	if (ret)
		return ret;

	if (WARN_ON_ONCE(reduced_txp > TPC_MAX_REDUCTION))
		return -EINVAL;

	window = &tbl->tpc_win[reduced_txp];
	return _rs_collect_tx_data(tbl, scale_index, attempts, successes,
				   window);
}

/* Convert rs_rate object into ucode rate bitmask */
static u32 ucode_rate_from_rs_rate(struct iwl_mvm *mvm,
				  struct rs_rate *rate)
{
	u32 ucode_rate = 0;
	int index = rate->index;

	ucode_rate |= ((rate->ant << RATE_MCS_ANT_POS) &
			 RATE_MCS_ANT_ABC_MSK);

	if (is_legacy(rate)) {
		ucode_rate |= iwl_rates[index].plcp;
		if (index >= IWL_FIRST_CCK_RATE && index <= IWL_LAST_CCK_RATE)
			ucode_rate |= RATE_MCS_CCK_MSK;
		return ucode_rate;
	}

	if (is_ht(rate)) {
		if (index < IWL_FIRST_HT_RATE || index > IWL_LAST_HT_RATE) {
			IWL_ERR(mvm, "Invalid HT rate index %d\n", index);
			index = IWL_LAST_HT_RATE;
		}
		ucode_rate |= RATE_MCS_HT_MSK;

		if (is_ht_siso(rate))
			ucode_rate |= iwl_rates[index].plcp_ht_siso;
		else if (is_ht_mimo2(rate))
			ucode_rate |= iwl_rates[index].plcp_ht_mimo2;
		else
			WARN_ON_ONCE(1);
	} else if (is_vht(rate)) {
		if (index < IWL_FIRST_VHT_RATE || index > IWL_LAST_VHT_RATE) {
			IWL_ERR(mvm, "Invalid VHT rate index %d\n", index);
			index = IWL_LAST_VHT_RATE;
		}
		ucode_rate |= RATE_MCS_VHT_MSK;
		if (is_vht_siso(rate))
			ucode_rate |= iwl_rates[index].plcp_vht_siso;
		else if (is_vht_mimo2(rate))
			ucode_rate |= iwl_rates[index].plcp_vht_mimo2;
		else
			WARN_ON_ONCE(1);

	} else {
		IWL_ERR(mvm, "Invalid rate->type %d\n", rate->type);
	}

	ucode_rate |= rate->bw;
	if (rate->sgi)
		ucode_rate |= RATE_MCS_SGI_MSK;

	return ucode_rate;
}

/* Convert a ucode rate into an rs_rate object */
static int rs_rate_from_ucode_rate(const u32 ucode_rate,
				   enum ieee80211_band band,
				   struct rs_rate *rate)
{
	u32 ant_msk = ucode_rate & RATE_MCS_ANT_ABC_MSK;
	u8 num_of_ant = get_num_of_ant_from_rate(ucode_rate);
	u8 nss;

	memset(rate, 0, sizeof(*rate));
	rate->index = iwl_hwrate_to_plcp_idx(ucode_rate);

	if (rate->index == IWL_RATE_INVALID)
		return -EINVAL;

	rate->ant = (ant_msk >> RATE_MCS_ANT_POS);

	/* Legacy */
	if (!(ucode_rate & RATE_MCS_HT_MSK) &&
	    !(ucode_rate & RATE_MCS_VHT_MSK)) {
		if (num_of_ant == 1) {
			if (band == IEEE80211_BAND_5GHZ)
				rate->type = LQ_LEGACY_A;
			else
				rate->type = LQ_LEGACY_G;
		}

		return 0;
	}

	/* HT or VHT */
	if (ucode_rate & RATE_MCS_SGI_MSK)
		rate->sgi = true;

	rate->bw = ucode_rate & RATE_MCS_CHAN_WIDTH_MSK;

	if (ucode_rate & RATE_MCS_HT_MSK) {
		nss = ((ucode_rate & RATE_HT_MCS_NSS_MSK) >>
		       RATE_HT_MCS_NSS_POS) + 1;

		if (nss == 1) {
			rate->type = LQ_HT_SISO;
			WARN_ON_ONCE(num_of_ant != 1);
		} else if (nss == 2) {
			rate->type = LQ_HT_MIMO2;
			WARN_ON_ONCE(num_of_ant != 2);
		} else {
			WARN_ON_ONCE(1);
		}
	} else if (ucode_rate & RATE_MCS_VHT_MSK) {
		nss = ((ucode_rate & RATE_VHT_MCS_NSS_MSK) >>
		       RATE_VHT_MCS_NSS_POS) + 1;

		if (nss == 1) {
			rate->type = LQ_VHT_SISO;
			WARN_ON_ONCE(num_of_ant != 1);
		} else if (nss == 2) {
			rate->type = LQ_VHT_MIMO2;
			WARN_ON_ONCE(num_of_ant != 2);
		} else {
			WARN_ON_ONCE(1);
		}
	}

	WARN_ON_ONCE(rate->bw == RATE_MCS_CHAN_WIDTH_160);
	WARN_ON_ONCE(rate->bw == RATE_MCS_CHAN_WIDTH_80 &&
		     !is_vht(rate));

	return 0;
}

/* switch to another antenna/antennas and return 1 */
/* if no other valid antenna found, return 0 */
static int rs_toggle_antenna(u32 valid_ant, struct rs_rate *rate)
{
	u8 new_ant_type;

	if (!rate->ant || rate->ant > ANT_ABC)
		return 0;

	if (!rs_is_valid_ant(valid_ant, rate->ant))
		return 0;

	new_ant_type = ant_toggle_lookup[rate->ant];

	while ((new_ant_type != rate->ant) &&
	       !rs_is_valid_ant(valid_ant, new_ant_type))
		new_ant_type = ant_toggle_lookup[new_ant_type];

	if (new_ant_type == rate->ant)
		return 0;

	rate->ant = new_ant_type;

	return 1;
}

static u16 rs_get_supported_rates(struct iwl_lq_sta *lq_sta,
				  struct rs_rate *rate)
{
	if (is_legacy(rate))
		return lq_sta->active_legacy_rate;
	else if (is_siso(rate))
		return lq_sta->active_siso_rate;
	else if (is_mimo2(rate))
		return lq_sta->active_mimo2_rate;

	WARN_ON_ONCE(1);
	return 0;
}

static u16 rs_get_adjacent_rate(struct iwl_mvm *mvm, u8 index, u16 rate_mask,
				int rate_type)
{
	u8 high = IWL_RATE_INVALID;
	u8 low = IWL_RATE_INVALID;

	/* 802.11A or ht walks to the next literal adjacent rate in
	 * the rate table */
	if (is_type_a_band(rate_type) || !is_type_legacy(rate_type)) {
		int i;
		u32 mask;

		/* Find the previous rate that is in the rate mask */
		i = index - 1;
		for (mask = (1 << i); i >= 0; i--, mask >>= 1) {
			if (rate_mask & mask) {
				low = i;
				break;
			}
		}

		/* Find the next rate that is in the rate mask */
		i = index + 1;
		for (mask = (1 << i); i < IWL_RATE_COUNT; i++, mask <<= 1) {
			if (rate_mask & mask) {
				high = i;
				break;
			}
		}

		return (high << 8) | low;
	}

	low = index;
	while (low != IWL_RATE_INVALID) {
		low = iwl_rates[low].prev_rs;
		if (low == IWL_RATE_INVALID)
			break;
		if (rate_mask & (1 << low))
			break;
		IWL_DEBUG_RATE(mvm, "Skipping masked lower rate: %d\n", low);
	}

	high = index;
	while (high != IWL_RATE_INVALID) {
		high = iwl_rates[high].next_rs;
		if (high == IWL_RATE_INVALID)
			break;
		if (rate_mask & (1 << high))
			break;
		IWL_DEBUG_RATE(mvm, "Skipping masked higher rate: %d\n", high);
	}

	return (high << 8) | low;
}

static inline bool rs_rate_supported(struct iwl_lq_sta *lq_sta,
				     struct rs_rate *rate)
{
	return BIT(rate->index) & rs_get_supported_rates(lq_sta, rate);
}

/* Get the next supported lower rate in the current column.
 * Return true if bottom rate in the current column was reached
 */
static bool rs_get_lower_rate_in_column(struct iwl_lq_sta *lq_sta,
					struct rs_rate *rate)
{
	u8 low;
	u16 high_low;
	u16 rate_mask;
	struct iwl_mvm *mvm = lq_sta->drv;

	rate_mask = rs_get_supported_rates(lq_sta, rate);
	high_low = rs_get_adjacent_rate(mvm, rate->index, rate_mask,
					rate->type);
	low = high_low & 0xff;

	/* Bottom rate of column reached */
	if (low == IWL_RATE_INVALID)
		return true;

	rate->index = low;
	return false;
}

/* Get the next rate to use following a column downgrade */
static void rs_get_lower_rate_down_column(struct iwl_lq_sta *lq_sta,
					  struct rs_rate *rate)
{
	struct iwl_mvm *mvm = lq_sta->drv;

	if (is_legacy(rate)) {
		/* No column to downgrade from Legacy */
		return;
	} else if (is_siso(rate)) {
		/* Downgrade to Legacy if we were in SISO */
		if (lq_sta->band == IEEE80211_BAND_5GHZ)
			rate->type = LQ_LEGACY_A;
		else
			rate->type = LQ_LEGACY_G;

		rate->bw = RATE_MCS_CHAN_WIDTH_20;

		WARN_ON_ONCE(rate->index < IWL_RATE_MCS_0_INDEX ||
			     rate->index > IWL_RATE_MCS_9_INDEX);

		rate->index = rs_ht_to_legacy[rate->index];
	} else {
		/* Downgrade to SISO with same MCS if in MIMO  */
		rate->type = is_vht_mimo2(rate) ?
			LQ_VHT_SISO : LQ_HT_SISO;
	}


	if (num_of_ant(rate->ant) > 1)
		rate->ant = first_antenna(mvm->fw->valid_tx_ant);

	/* Relevant in both switching to SISO or Legacy */
	rate->sgi = false;

	if (!rs_rate_supported(lq_sta, rate))
		rs_get_lower_rate_in_column(lq_sta, rate);
}

/* Simple function to compare two rate scale table types */
static inline bool rs_rate_match(struct rs_rate *a,
				 struct rs_rate *b)
{
	return (a->type == b->type) && (a->ant == b->ant) && (a->sgi == b->sgi);
}

static u32 rs_ch_width_from_mac_flags(enum mac80211_rate_control_flags flags)
{
	if (flags & IEEE80211_TX_RC_40_MHZ_WIDTH)
		return RATE_MCS_CHAN_WIDTH_40;
	else if (flags & IEEE80211_TX_RC_80_MHZ_WIDTH)
		return RATE_MCS_CHAN_WIDTH_80;
	else if (flags & IEEE80211_TX_RC_160_MHZ_WIDTH)
		return RATE_MCS_CHAN_WIDTH_160;

	return RATE_MCS_CHAN_WIDTH_20;
}

/*
 * mac80211 sends us Tx status
 */
static void rs_tx_status(void *mvm_r, struct ieee80211_supported_band *sband,
			 struct ieee80211_sta *sta, void *priv_sta,
			 struct sk_buff *skb)
{
	int legacy_success;
	int retries;
	int mac_index, i;
	struct iwl_lq_sta *lq_sta = priv_sta;
	struct iwl_lq_cmd *table;
	struct ieee80211_hdr *hdr = (struct ieee80211_hdr *)skb->data;
	struct iwl_op_mode *op_mode = (struct iwl_op_mode *)mvm_r;
	struct iwl_mvm *mvm = IWL_OP_MODE_GET_MVM(op_mode);
	struct ieee80211_tx_info *info = IEEE80211_SKB_CB(skb);
	enum mac80211_rate_control_flags mac_flags;
	u32 ucode_rate;
	struct rs_rate rate;
	struct iwl_scale_tbl_info *curr_tbl, *other_tbl, *tmp_tbl;
	u8 reduced_txp = (uintptr_t)info->status.status_driver_data[0];

	/* Treat uninitialized rate scaling data same as non-existing. */
	if (!lq_sta) {
		IWL_DEBUG_RATE(mvm, "Station rate scaling not created yet.\n");
		return;
	} else if (!lq_sta->drv) {
		IWL_DEBUG_RATE(mvm, "Rate scaling not initialized yet.\n");
		return;
	}

#ifdef CONFIG_MAC80211_DEBUGFS
	/* Disable last tx check if we are debugging with fixed rate */
	if (lq_sta->dbg_fixed_rate) {
		IWL_DEBUG_RATE(mvm, "Fixed rate. avoid rate scaling\n");
		return;
	}
#endif
	if (!ieee80211_is_data(hdr->frame_control) ||
	    info->flags & IEEE80211_TX_CTL_NO_ACK)
		return;

	/* This packet was aggregated but doesn't carry status info */
	if ((info->flags & IEEE80211_TX_CTL_AMPDU) &&
	    !(info->flags & IEEE80211_TX_STAT_AMPDU))
		return;

	/*
	 * Ignore this Tx frame response if its initial rate doesn't match
	 * that of latest Link Quality command.  There may be stragglers
	 * from a previous Link Quality command, but we're no longer interested
	 * in those; they're either from the "active" mode while we're trying
	 * to check "search" mode, or a prior "search" mode after we've moved
	 * to a new "search" mode (which might become the new "active" mode).
	 */
	table = &lq_sta->lq;
	ucode_rate = le32_to_cpu(table->rs_table[0]);
	rs_rate_from_ucode_rate(ucode_rate, info->band, &rate);
	if (info->band == IEEE80211_BAND_5GHZ)
		rate.index -= IWL_FIRST_OFDM_RATE;
	mac_flags = info->status.rates[0].flags;
	mac_index = info->status.rates[0].idx;
	/* For HT packets, map MCS to PLCP */
	if (mac_flags & IEEE80211_TX_RC_MCS) {
		/* Remove # of streams */
		mac_index &= RATE_HT_MCS_RATE_CODE_MSK;
		if (mac_index >= (IWL_RATE_9M_INDEX - IWL_FIRST_OFDM_RATE))
			mac_index++;
		/*
		 * mac80211 HT index is always zero-indexed; we need to move
		 * HT OFDM rates after CCK rates in 2.4 GHz band
		 */
		if (info->band == IEEE80211_BAND_2GHZ)
			mac_index += IWL_FIRST_OFDM_RATE;
	} else if (mac_flags & IEEE80211_TX_RC_VHT_MCS) {
		mac_index &= RATE_VHT_MCS_RATE_CODE_MSK;
		if (mac_index >= (IWL_RATE_9M_INDEX - IWL_FIRST_OFDM_RATE))
			mac_index++;
	}

	if (time_after(jiffies,
		       (unsigned long)(lq_sta->last_tx + RS_IDLE_TIMEOUT))) {
		int tid;
		IWL_DEBUG_RATE(mvm, "Tx idle for too long. reinit rs\n");
		for (tid = 0; tid < IWL_MAX_TID_COUNT; tid++)
			ieee80211_stop_tx_ba_session(sta, tid);

		iwl_mvm_rs_rate_init(mvm, sta, sband->band, false);
		return;
	}
	lq_sta->last_tx = jiffies;

	/* Here we actually compare this rate to the latest LQ command */
	if ((mac_index < 0) ||
	    (rate.sgi != !!(mac_flags & IEEE80211_TX_RC_SHORT_GI)) ||
	    (rate.bw != rs_ch_width_from_mac_flags(mac_flags)) ||
	    (rate.ant != info->status.antenna) ||
	    (!!(ucode_rate & RATE_MCS_HT_MSK) !=
	     !!(mac_flags & IEEE80211_TX_RC_MCS)) ||
	    (!!(ucode_rate & RATE_MCS_VHT_MSK) !=
	     !!(mac_flags & IEEE80211_TX_RC_VHT_MCS)) ||
	    (!!(ucode_rate & RATE_HT_MCS_GF_MSK) !=
	     !!(mac_flags & IEEE80211_TX_RC_GREEN_FIELD)) ||
	    (rate.index != mac_index)) {
		IWL_DEBUG_RATE(mvm,
			       "initial rate %d does not match %d (0x%x)\n",
			       mac_index, rate.index, ucode_rate);
		/*
		 * Since rates mis-match, the last LQ command may have failed.
		 * After IWL_MISSED_RATE_MAX mis-matches, resync the uCode with
		 * ... driver.
		 */
		lq_sta->missed_rate_counter++;
		if (lq_sta->missed_rate_counter > IWL_MISSED_RATE_MAX) {
			lq_sta->missed_rate_counter = 0;
			IWL_DEBUG_RATE(mvm,
				       "Too many rates mismatch. Send sync LQ. rs_state %d\n",
				       lq_sta->rs_state);
			iwl_mvm_send_lq_cmd(mvm, &lq_sta->lq, false);
		}
		/* Regardless, ignore this status info for outdated rate */
		return;
	} else
		/* Rate did match, so reset the missed_rate_counter */
		lq_sta->missed_rate_counter = 0;

	/* Figure out if rate scale algorithm is in active or search table */
	if (rs_rate_match(&rate,
			  &(lq_sta->lq_info[lq_sta->active_tbl].rate))) {
		curr_tbl = &(lq_sta->lq_info[lq_sta->active_tbl]);
		other_tbl = &(lq_sta->lq_info[1 - lq_sta->active_tbl]);
	} else if (rs_rate_match(&rate,
			 &lq_sta->lq_info[1 - lq_sta->active_tbl].rate)) {
		curr_tbl = &(lq_sta->lq_info[1 - lq_sta->active_tbl]);
		other_tbl = &(lq_sta->lq_info[lq_sta->active_tbl]);
	} else {
		IWL_DEBUG_RATE(mvm,
			       "Neither active nor search matches tx rate\n");
		tmp_tbl = &(lq_sta->lq_info[lq_sta->active_tbl]);
		rs_dump_rate(mvm, &tmp_tbl->rate, "ACTIVE");
		tmp_tbl = &(lq_sta->lq_info[1 - lq_sta->active_tbl]);
		rs_dump_rate(mvm, &tmp_tbl->rate, "SEARCH");
		rs_dump_rate(mvm, &rate, "ACTUAL");

		/*
		 * no matching table found, let's by-pass the data collection
		 * and continue to perform rate scale to find the rate table
		 */
		rs_stay_in_table(lq_sta, true);
		goto done;
	}

	/*
	 * Updating the frame history depends on whether packets were
	 * aggregated.
	 *
	 * For aggregation, all packets were transmitted at the same rate, the
	 * first index into rate scale table.
	 */
	if (info->flags & IEEE80211_TX_STAT_AMPDU) {
		ucode_rate = le32_to_cpu(table->rs_table[0]);
		rs_rate_from_ucode_rate(ucode_rate, info->band, &rate);
		rs_collect_tx_data(lq_sta, curr_tbl, rate.index,
				   info->status.ampdu_len,
				   info->status.ampdu_ack_len,
				   reduced_txp);

		/* Update success/fail counts if not searching for new mode */
		if (lq_sta->rs_state == RS_STATE_STAY_IN_COLUMN) {
			lq_sta->total_success += info->status.ampdu_ack_len;
			lq_sta->total_failed += (info->status.ampdu_len -
					info->status.ampdu_ack_len);
		}
	} else {
	/*
	 * For legacy, update frame history with for each Tx retry.
	 */
		retries = info->status.rates[0].count - 1;
		/* HW doesn't send more than 15 retries */
		retries = min(retries, 15);

		/* The last transmission may have been successful */
		legacy_success = !!(info->flags & IEEE80211_TX_STAT_ACK);
		/* Collect data for each rate used during failed TX attempts */
		for (i = 0; i <= retries; ++i) {
			ucode_rate = le32_to_cpu(table->rs_table[i]);
			rs_rate_from_ucode_rate(ucode_rate, info->band, &rate);
			/*
			 * Only collect stats if retried rate is in the same RS
			 * table as active/search.
			 */
			if (rs_rate_match(&rate, &curr_tbl->rate))
				tmp_tbl = curr_tbl;
			else if (rs_rate_match(&rate, &other_tbl->rate))
				tmp_tbl = other_tbl;
			else
				continue;

			rs_collect_tx_data(lq_sta, tmp_tbl, rate.index, 1,
					   i < retries ? 0 : legacy_success,
					   reduced_txp);
		}

		/* Update success/fail counts if not searching for new mode */
		if (lq_sta->rs_state == RS_STATE_STAY_IN_COLUMN) {
			lq_sta->total_success += legacy_success;
			lq_sta->total_failed += retries + (1 - legacy_success);
		}
	}
	/* The last TX rate is cached in lq_sta; it's set in if/else above */
	lq_sta->last_rate_n_flags = ucode_rate;
	IWL_DEBUG_RATE(mvm, "reduced txpower: %d\n", reduced_txp);
done:
	/* See if there's a better rate or modulation mode to try. */
	if (sta && sta->supp_rates[sband->band])
		rs_rate_scale_perform(mvm, skb, sta, lq_sta);
}

/*
 * Begin a period of staying with a selected modulation mode.
 * Set "stay_in_tbl" flag to prevent any mode switches.
 * Set frame tx success limits according to legacy vs. high-throughput,
 * and reset overall (spanning all rates) tx success history statistics.
 * These control how long we stay using same modulation mode before
 * searching for a new mode.
 */
static void rs_set_stay_in_table(struct iwl_mvm *mvm, u8 is_legacy,
				 struct iwl_lq_sta *lq_sta)
{
	IWL_DEBUG_RATE(mvm, "Moving to RS_STATE_STAY_IN_COLUMN\n");
	lq_sta->rs_state = RS_STATE_STAY_IN_COLUMN;
	if (is_legacy) {
		lq_sta->table_count_limit = IWL_LEGACY_TABLE_COUNT;
		lq_sta->max_failure_limit = IWL_LEGACY_FAILURE_LIMIT;
		lq_sta->max_success_limit = IWL_LEGACY_SUCCESS_LIMIT;
	} else {
		lq_sta->table_count_limit = IWL_NONE_LEGACY_TABLE_COUNT;
		lq_sta->max_failure_limit = IWL_NONE_LEGACY_FAILURE_LIMIT;
		lq_sta->max_success_limit = IWL_NONE_LEGACY_SUCCESS_LIMIT;
	}
	lq_sta->table_count = 0;
	lq_sta->total_failed = 0;
	lq_sta->total_success = 0;
	lq_sta->flush_timer = jiffies;
	lq_sta->visited_columns = 0;
}

static int rs_get_max_allowed_rate(struct iwl_lq_sta *lq_sta,
				   const struct rs_tx_column *column)
{
	switch (column->mode) {
	case RS_LEGACY:
		return lq_sta->max_legacy_rate_idx;
	case RS_SISO:
		return lq_sta->max_siso_rate_idx;
	case RS_MIMO2:
		return lq_sta->max_mimo2_rate_idx;
	default:
		WARN_ON_ONCE(1);
	}

	return lq_sta->max_legacy_rate_idx;
}

static const u16 *rs_get_expected_tpt_table(struct iwl_lq_sta *lq_sta,
					    const struct rs_tx_column *column,
					    u32 bw)
{
	/* Used to choose among HT tables */
	const u16 (*ht_tbl_pointer)[IWL_RATE_COUNT];

	if (WARN_ON_ONCE(column->mode != RS_LEGACY &&
			 column->mode != RS_SISO &&
			 column->mode != RS_MIMO2))
		return expected_tpt_legacy;

	/* Legacy rates have only one table */
	if (column->mode == RS_LEGACY)
		return expected_tpt_legacy;

	ht_tbl_pointer = expected_tpt_mimo2_20MHz;
	/* Choose among many HT tables depending on number of streams
	 * (SISO/MIMO2), channel width (20/40/80), SGI, and aggregation
	 * status */
	if (column->mode == RS_SISO) {
		switch (bw) {
		case RATE_MCS_CHAN_WIDTH_20:
			ht_tbl_pointer = expected_tpt_siso_20MHz;
			break;
		case RATE_MCS_CHAN_WIDTH_40:
			ht_tbl_pointer = expected_tpt_siso_40MHz;
			break;
		case RATE_MCS_CHAN_WIDTH_80:
			ht_tbl_pointer = expected_tpt_siso_80MHz;
			break;
		default:
			WARN_ON_ONCE(1);
		}
	} else if (column->mode == RS_MIMO2) {
		switch (bw) {
		case RATE_MCS_CHAN_WIDTH_20:
			ht_tbl_pointer = expected_tpt_mimo2_20MHz;
			break;
		case RATE_MCS_CHAN_WIDTH_40:
			ht_tbl_pointer = expected_tpt_mimo2_40MHz;
			break;
		case RATE_MCS_CHAN_WIDTH_80:
			ht_tbl_pointer = expected_tpt_mimo2_80MHz;
			break;
		default:
			WARN_ON_ONCE(1);
		}
	} else {
		WARN_ON_ONCE(1);
	}

	if (!column->sgi && !lq_sta->is_agg)		/* Normal */
		return ht_tbl_pointer[0];
	else if (column->sgi && !lq_sta->is_agg)        /* SGI */
		return ht_tbl_pointer[1];
	else if (!column->sgi && lq_sta->is_agg)        /* AGG */
		return ht_tbl_pointer[2];
	else						/* AGG+SGI */
		return ht_tbl_pointer[3];
}

static void rs_set_expected_tpt_table(struct iwl_lq_sta *lq_sta,
				      struct iwl_scale_tbl_info *tbl)
{
	struct rs_rate *rate = &tbl->rate;
	const struct rs_tx_column *column = &rs_tx_columns[tbl->column];

	tbl->expected_tpt = rs_get_expected_tpt_table(lq_sta, column, rate->bw);
}

static s32 rs_get_best_rate(struct iwl_mvm *mvm,
			    struct iwl_lq_sta *lq_sta,
			    struct iwl_scale_tbl_info *tbl,	/* "search" */
			    unsigned long rate_mask, s8 index)
{
	struct iwl_scale_tbl_info *active_tbl =
	    &(lq_sta->lq_info[lq_sta->active_tbl]);
	s32 success_ratio = active_tbl->win[index].success_ratio;
	u16 expected_current_tpt = active_tbl->expected_tpt[index];
	const u16 *tpt_tbl = tbl->expected_tpt;
	u16 high_low;
	u32 target_tpt;
	int rate_idx;

	if (success_ratio > RS_SR_NO_DECREASE) {
		target_tpt = 100 * expected_current_tpt;
		IWL_DEBUG_RATE(mvm,
			       "SR %d high. Find rate exceeding EXPECTED_CURRENT %d\n",
			       success_ratio, target_tpt);
	} else {
		target_tpt = lq_sta->last_tpt;
		IWL_DEBUG_RATE(mvm,
			       "SR %d not thag good. Find rate exceeding ACTUAL_TPT %d\n",
			       success_ratio, target_tpt);
	}

	rate_idx = find_first_bit(&rate_mask, BITS_PER_LONG);

	while (rate_idx != IWL_RATE_INVALID) {
		if (target_tpt < (100 * tpt_tbl[rate_idx]))
			break;

		high_low = rs_get_adjacent_rate(mvm, rate_idx, rate_mask,
						tbl->rate.type);

		rate_idx = (high_low >> 8) & 0xff;
	}

	IWL_DEBUG_RATE(mvm, "Best rate found %d target_tp %d expected_new %d\n",
		       rate_idx, target_tpt,
		       rate_idx != IWL_RATE_INVALID ?
		       100 * tpt_tbl[rate_idx] : IWL_INVALID_VALUE);

	return rate_idx;
}

static u32 rs_bw_from_sta_bw(struct ieee80211_sta *sta)
{
	if (sta->bandwidth >= IEEE80211_STA_RX_BW_80)
		return RATE_MCS_CHAN_WIDTH_80;
	else if (sta->bandwidth >= IEEE80211_STA_RX_BW_40)
		return RATE_MCS_CHAN_WIDTH_40;

	return RATE_MCS_CHAN_WIDTH_20;
}

/*
 * Check whether we should continue using same modulation mode, or
 * begin search for a new mode, based on:
 * 1) # tx successes or failures while using this mode
 * 2) # times calling this function
 * 3) elapsed time in this mode (not used, for now)
 */
static void rs_stay_in_table(struct iwl_lq_sta *lq_sta, bool force_search)
{
	struct iwl_scale_tbl_info *tbl;
	int active_tbl;
	int flush_interval_passed = 0;
	struct iwl_mvm *mvm;

	mvm = lq_sta->drv;
	active_tbl = lq_sta->active_tbl;

	tbl = &(lq_sta->lq_info[active_tbl]);

	/* If we've been disallowing search, see if we should now allow it */
	if (lq_sta->rs_state == RS_STATE_STAY_IN_COLUMN) {
		/* Elapsed time using current modulation mode */
		if (lq_sta->flush_timer)
			flush_interval_passed =
				time_after(jiffies,
					   (unsigned long)(lq_sta->flush_timer +
						RS_STAY_IN_COLUMN_TIMEOUT));

		/*
		 * Check if we should allow search for new modulation mode.
		 * If many frames have failed or succeeded, or we've used
		 * this same modulation for a long time, allow search, and
		 * reset history stats that keep track of whether we should
		 * allow a new search.  Also (below) reset all bitmaps and
		 * stats in active history.
		 */
		if (force_search ||
		    (lq_sta->total_failed > lq_sta->max_failure_limit) ||
		    (lq_sta->total_success > lq_sta->max_success_limit) ||
		    ((!lq_sta->search_better_tbl) &&
		     (lq_sta->flush_timer) && (flush_interval_passed))) {
			IWL_DEBUG_RATE(mvm,
				       "LQ: stay is expired %d %d %d\n",
				     lq_sta->total_failed,
				     lq_sta->total_success,
				     flush_interval_passed);

			/* Allow search for new mode */
			lq_sta->rs_state = RS_STATE_SEARCH_CYCLE_STARTED;
			IWL_DEBUG_RATE(mvm,
				       "Moving to RS_STATE_SEARCH_CYCLE_STARTED\n");
			lq_sta->total_failed = 0;
			lq_sta->total_success = 0;
			lq_sta->flush_timer = 0;
			/* mark the current column as visited */
			lq_sta->visited_columns = BIT(tbl->column);
		/*
		 * Else if we've used this modulation mode enough repetitions
		 * (regardless of elapsed time or success/failure), reset
		 * history bitmaps and rate-specific stats for all rates in
		 * active table.
		 */
		} else {
			lq_sta->table_count++;
			if (lq_sta->table_count >=
			    lq_sta->table_count_limit) {
				lq_sta->table_count = 0;

				IWL_DEBUG_RATE(mvm,
					       "LQ: stay in table clear win\n");
				rs_rate_scale_clear_tbl_windows(mvm, tbl);
			}
		}

		/* If transitioning to allow "search", reset all history
		 * bitmaps and stats in active table (this will become the new
		 * "search" table). */
		if (lq_sta->rs_state == RS_STATE_SEARCH_CYCLE_STARTED) {
			rs_rate_scale_clear_tbl_windows(mvm, tbl);
		}
	}
}

/*
 * setup rate table in uCode
 */
static void rs_update_rate_tbl(struct iwl_mvm *mvm,
			       struct ieee80211_sta *sta,
			       struct iwl_lq_sta *lq_sta,
			       struct rs_rate *rate)
{
	rs_fill_lq_cmd(mvm, sta, lq_sta, rate);
	iwl_mvm_send_lq_cmd(mvm, &lq_sta->lq, false);
}

static u8 rs_get_tid(struct iwl_lq_sta *lq_data,
		     struct ieee80211_hdr *hdr)
{
	u8 tid = IWL_MAX_TID_COUNT;

	if (ieee80211_is_data_qos(hdr->frame_control)) {
		u8 *qc = ieee80211_get_qos_ctl(hdr);
		tid = qc[0] & 0xf;
	}

	if (unlikely(tid > IWL_MAX_TID_COUNT))
		tid = IWL_MAX_TID_COUNT;

	return tid;
}

static enum rs_column rs_get_next_column(struct iwl_mvm *mvm,
					 struct iwl_lq_sta *lq_sta,
					 struct ieee80211_sta *sta,
					 struct iwl_scale_tbl_info *tbl)
{
	int i, j, max_rate;
	enum rs_column next_col_id;
	const struct rs_tx_column *curr_col = &rs_tx_columns[tbl->column];
	const struct rs_tx_column *next_col;
	allow_column_func_t allow_func;
	u8 valid_ants = mvm->fw->valid_tx_ant;
	const u16 *expected_tpt_tbl;
	u16 tpt, max_expected_tpt;

	for (i = 0; i < MAX_NEXT_COLUMNS; i++) {
		next_col_id = curr_col->next_columns[i];

		if (next_col_id == RS_COLUMN_INVALID)
			continue;

		if (lq_sta->visited_columns & BIT(next_col_id)) {
			IWL_DEBUG_RATE(mvm, "Skip already visited column %d\n",
				       next_col_id);
			continue;
		}

		next_col = &rs_tx_columns[next_col_id];

		if (!rs_is_valid_ant(valid_ants, next_col->ant)) {
			IWL_DEBUG_RATE(mvm,
				       "Skip column %d as ANT config isn't supported by chip. valid_ants 0x%x column ant 0x%x\n",
				       next_col_id, valid_ants, next_col->ant);
			continue;
		}

		for (j = 0; j < MAX_COLUMN_CHECKS; j++) {
			allow_func = next_col->checks[j];
			if (allow_func && !allow_func(mvm, sta, tbl))
				break;
		}

		if (j != MAX_COLUMN_CHECKS) {
			IWL_DEBUG_RATE(mvm,
				       "Skip column %d: not allowed (check %d failed)\n",
				       next_col_id, j);

			continue;
		}

		tpt = lq_sta->last_tpt / 100;
		expected_tpt_tbl = rs_get_expected_tpt_table(lq_sta, next_col,
						     rs_bw_from_sta_bw(sta));
		if (WARN_ON_ONCE(!expected_tpt_tbl))
			continue;

		max_rate = rs_get_max_allowed_rate(lq_sta, next_col);
		if (WARN_ON_ONCE(max_rate == IWL_RATE_INVALID))
			continue;

		max_expected_tpt = expected_tpt_tbl[max_rate];
		if (tpt >= max_expected_tpt) {
			IWL_DEBUG_RATE(mvm,
				       "Skip column %d: can't beat current TPT. Max expected %d current %d\n",
				       next_col_id, max_expected_tpt, tpt);
			continue;
		}

		IWL_DEBUG_RATE(mvm,
			       "Found potential column %d. Max expected %d current %d\n",
			       next_col_id, max_expected_tpt, tpt);
		break;
	}

	if (i == MAX_NEXT_COLUMNS)
		return RS_COLUMN_INVALID;

	return next_col_id;
}

static int rs_switch_to_column(struct iwl_mvm *mvm,
			       struct iwl_lq_sta *lq_sta,
			       struct ieee80211_sta *sta,
			       enum rs_column col_id)
{
	struct iwl_scale_tbl_info *tbl = &(lq_sta->lq_info[lq_sta->active_tbl]);
	struct iwl_scale_tbl_info *search_tbl =
				&(lq_sta->lq_info[(1 - lq_sta->active_tbl)]);
	struct rs_rate *rate = &search_tbl->rate;
	const struct rs_tx_column *column = &rs_tx_columns[col_id];
	const struct rs_tx_column *curr_column = &rs_tx_columns[tbl->column];
	u32 sz = (sizeof(struct iwl_scale_tbl_info) -
		  (sizeof(struct iwl_rate_scale_data) * IWL_RATE_COUNT));
	unsigned long rate_mask = 0;
	u32 rate_idx = 0;

	memcpy(search_tbl, tbl, sz);

	rate->sgi = column->sgi;
	rate->ant = column->ant;

	if (column->mode == RS_LEGACY) {
		if (lq_sta->band == IEEE80211_BAND_5GHZ)
			rate->type = LQ_LEGACY_A;
		else
			rate->type = LQ_LEGACY_G;

		rate_mask = lq_sta->active_legacy_rate;
	} else if (column->mode == RS_SISO) {
		rate->type = lq_sta->is_vht ? LQ_VHT_SISO : LQ_HT_SISO;
		rate_mask = lq_sta->active_siso_rate;
	} else if (column->mode == RS_MIMO2) {
		rate->type = lq_sta->is_vht ? LQ_VHT_MIMO2 : LQ_HT_MIMO2;
		rate_mask = lq_sta->active_mimo2_rate;
	} else {
		WARN_ON_ONCE("Bad column mode");
	}

	rate->bw = rs_bw_from_sta_bw(sta);
	search_tbl->column = col_id;
	rs_set_expected_tpt_table(lq_sta, search_tbl);

	lq_sta->visited_columns |= BIT(col_id);

	/* Get the best matching rate if we're changing modes. e.g.
	 * SISO->MIMO, LEGACY->SISO, MIMO->SISO
	 */
	if (curr_column->mode != column->mode) {
		rate_idx = rs_get_best_rate(mvm, lq_sta, search_tbl,
					    rate_mask, rate->index);

		if ((rate_idx == IWL_RATE_INVALID) ||
		    !(BIT(rate_idx) & rate_mask)) {
			IWL_DEBUG_RATE(mvm,
				       "can not switch with index %d"
				       " rate mask %lx\n",
				       rate_idx, rate_mask);

			goto err;
		}

		rate->index = rate_idx;
	}

	IWL_DEBUG_RATE(mvm, "Switched to column %d: Index %d\n",
		       col_id, rate->index);

	return 0;

err:
	rate->type = LQ_NONE;
	return -1;
}

static enum rs_action rs_get_rate_action(struct iwl_mvm *mvm,
					 struct iwl_scale_tbl_info *tbl,
					 s32 sr, int low, int high,
					 int current_tpt,
					 int low_tpt, int high_tpt)
{
	enum rs_action action = RS_ACTION_STAY;

	if ((sr <= RS_SR_FORCE_DECREASE) || (current_tpt == 0)) {
		IWL_DEBUG_RATE(mvm,
			       "Decrease rate because of low SR\n");
		return RS_ACTION_DOWNSCALE;
	}

	if ((low_tpt == IWL_INVALID_VALUE) &&
	    (high_tpt == IWL_INVALID_VALUE) &&
	    (high != IWL_RATE_INVALID)) {
		IWL_DEBUG_RATE(mvm,
			       "No data about high/low rates. Increase rate\n");
		return RS_ACTION_UPSCALE;
	}

	if ((high_tpt == IWL_INVALID_VALUE) &&
	    (high != IWL_RATE_INVALID) &&
	    (low_tpt != IWL_INVALID_VALUE) &&
	    (low_tpt < current_tpt)) {
		IWL_DEBUG_RATE(mvm,
			       "No data about high rate and low rate is worse. Increase rate\n");
		return RS_ACTION_UPSCALE;
	}

	if ((high_tpt != IWL_INVALID_VALUE) &&
	    (high_tpt > current_tpt)) {
		IWL_DEBUG_RATE(mvm,
			       "Higher rate is better. Increate rate\n");
		return RS_ACTION_UPSCALE;
	}

	if ((low_tpt != IWL_INVALID_VALUE) &&
	    (high_tpt != IWL_INVALID_VALUE) &&
	    (low_tpt < current_tpt) &&
	    (high_tpt < current_tpt)) {
		IWL_DEBUG_RATE(mvm,
			       "Both high and low are worse. Maintain rate\n");
		return RS_ACTION_STAY;
	}

	if ((low_tpt != IWL_INVALID_VALUE) &&
	    (low_tpt > current_tpt)) {
		IWL_DEBUG_RATE(mvm,
			       "Lower rate is better\n");
		action = RS_ACTION_DOWNSCALE;
		goto out;
	}

	if ((low_tpt == IWL_INVALID_VALUE) &&
	    (low != IWL_RATE_INVALID)) {
		IWL_DEBUG_RATE(mvm,
			       "No data about lower rate\n");
		action = RS_ACTION_DOWNSCALE;
		goto out;
	}

	IWL_DEBUG_RATE(mvm, "Maintain rate\n");

out:
	if ((action == RS_ACTION_DOWNSCALE) && (low != IWL_RATE_INVALID)) {
		if (sr >= RS_SR_NO_DECREASE) {
			IWL_DEBUG_RATE(mvm,
				       "SR is above NO DECREASE. Avoid downscale\n");
			action = RS_ACTION_STAY;
		} else if (current_tpt > (100 * tbl->expected_tpt[low])) {
			IWL_DEBUG_RATE(mvm,
				       "Current TPT is higher than max expected in low rate. Avoid downscale\n");
			action = RS_ACTION_STAY;
		} else {
			IWL_DEBUG_RATE(mvm, "Decrease rate\n");
		}
	}

	return action;
}

static void rs_get_adjacent_txp(struct iwl_mvm *mvm, int index,
				int *weaker, int *stronger)
{
	*weaker = index + TPC_TX_POWER_STEP;
	if (*weaker > TPC_MAX_REDUCTION)
		*weaker = TPC_INVALID;

	*stronger = index - TPC_TX_POWER_STEP;
	if (*stronger < 0)
		*stronger = TPC_INVALID;
}

static bool rs_tpc_allowed(struct iwl_mvm *mvm, struct ieee80211_vif *vif,
			   struct rs_rate *rate, enum ieee80211_band band)
{
	int index = rate->index;
	bool cam = (iwlmvm_mod_params.power_scheme == IWL_POWER_SCHEME_CAM);
	bool sta_ps_disabled = (vif->type == NL80211_IFTYPE_STATION &&
				!vif->bss_conf.ps);

	IWL_DEBUG_RATE(mvm, "cam: %d sta_ps_disabled %d\n",
		       cam, sta_ps_disabled);
	/*
	 * allow tpc only if power management is enabled, or bt coex
	 * activity grade allows it and we are on 2.4Ghz.
	 */
	if ((cam || sta_ps_disabled) &&
	    !iwl_mvm_bt_coex_is_tpc_allowed(mvm, band))
		return false;

	IWL_DEBUG_RATE(mvm, "check rate, table type: %d\n", rate->type);
	if (is_legacy(rate))
		return index == IWL_RATE_54M_INDEX;
	if (is_ht(rate))
		return index == IWL_RATE_MCS_7_INDEX;
	if (is_vht(rate))
		return index == IWL_RATE_MCS_7_INDEX ||
		       index == IWL_RATE_MCS_8_INDEX ||
		       index == IWL_RATE_MCS_9_INDEX;

	WARN_ON_ONCE(1);
	return false;
}

enum tpc_action {
	TPC_ACTION_STAY,
	TPC_ACTION_DECREASE,
	TPC_ACTION_INCREASE,
	TPC_ACTION_NO_RESTIRCTION,
};

static enum tpc_action rs_get_tpc_action(struct iwl_mvm *mvm,
					 s32 sr, int weak, int strong,
					 int current_tpt,
					 int weak_tpt, int strong_tpt)
{
	/* stay until we have valid tpt */
	if (current_tpt == IWL_INVALID_VALUE) {
		IWL_DEBUG_RATE(mvm, "no current tpt. stay.\n");
		return TPC_ACTION_STAY;
	}

	/* Too many failures, increase txp */
	if (sr <= TPC_SR_FORCE_INCREASE || current_tpt == 0) {
		IWL_DEBUG_RATE(mvm, "increase txp because of weak SR\n");
		return TPC_ACTION_NO_RESTIRCTION;
	}

	/* try decreasing first if applicable */
	if (weak != TPC_INVALID) {
		if (weak_tpt == IWL_INVALID_VALUE &&
		    (strong_tpt == IWL_INVALID_VALUE ||
		     current_tpt >= strong_tpt)) {
			IWL_DEBUG_RATE(mvm,
				       "no weak txp measurement. decrease txp\n");
			return TPC_ACTION_DECREASE;
		}

		if (weak_tpt > current_tpt) {
			IWL_DEBUG_RATE(mvm,
				       "lower txp has better tpt. decrease txp\n");
			return TPC_ACTION_DECREASE;
		}
	}

	/* next, increase if needed */
	if (sr < TPC_SR_NO_INCREASE && strong != TPC_INVALID) {
		if (weak_tpt == IWL_INVALID_VALUE &&
		    strong_tpt != IWL_INVALID_VALUE &&
		    current_tpt < strong_tpt) {
			IWL_DEBUG_RATE(mvm,
				       "higher txp has better tpt. increase txp\n");
			return TPC_ACTION_INCREASE;
		}

		if (weak_tpt < current_tpt &&
		    (strong_tpt == IWL_INVALID_VALUE ||
		     strong_tpt > current_tpt)) {
			IWL_DEBUG_RATE(mvm,
				       "lower txp has worse tpt. increase txp\n");
			return TPC_ACTION_INCREASE;
		}
	}

	IWL_DEBUG_RATE(mvm, "no need to increase or decrease txp - stay\n");
	return TPC_ACTION_STAY;
}

static bool rs_tpc_perform(struct iwl_mvm *mvm,
			   struct ieee80211_sta *sta,
			   struct iwl_lq_sta *lq_sta,
			   struct iwl_scale_tbl_info *tbl)
{
	struct iwl_mvm_sta *mvm_sta = (void *)sta->drv_priv;
	struct ieee80211_vif *vif = mvm_sta->vif;
	struct ieee80211_chanctx_conf *chanctx_conf;
	enum ieee80211_band band;
	struct iwl_rate_scale_data *window;
	struct rs_rate *rate = &tbl->rate;
	enum tpc_action action;
	s32 sr;
	u8 cur = lq_sta->lq.reduced_tpc;
	int current_tpt;
	int weak, strong;
	int weak_tpt = IWL_INVALID_VALUE, strong_tpt = IWL_INVALID_VALUE;

#ifdef CONFIG_MAC80211_DEBUGFS
	if (lq_sta->dbg_fixed_txp_reduction <= TPC_MAX_REDUCTION) {
<<<<<<< HEAD
		IWL_DEBUG_RATE(mvm, "fixed tpc: %d",
=======
		IWL_DEBUG_RATE(mvm, "fixed tpc: %d\n",
>>>>>>> af7c603e
			       lq_sta->dbg_fixed_txp_reduction);
		lq_sta->lq.reduced_tpc = lq_sta->dbg_fixed_txp_reduction;
		return cur != lq_sta->dbg_fixed_txp_reduction;
	}
#endif

	rcu_read_lock();
	chanctx_conf = rcu_dereference(vif->chanctx_conf);
	if (WARN_ON(!chanctx_conf))
		band = IEEE80211_NUM_BANDS;
	else
		band = chanctx_conf->def.chan->band;
	rcu_read_unlock();

	if (!rs_tpc_allowed(mvm, vif, rate, band)) {
		IWL_DEBUG_RATE(mvm,
<<<<<<< HEAD
			       "tpc is not allowed. remove txp restrictions");
=======
			       "tpc is not allowed. remove txp restrictions\n");
>>>>>>> af7c603e
		lq_sta->lq.reduced_tpc = TPC_NO_REDUCTION;
		return cur != TPC_NO_REDUCTION;
	}

	rs_get_adjacent_txp(mvm, cur, &weak, &strong);

	/* Collect measured throughputs for current and adjacent rates */
	window = tbl->tpc_win;
	sr = window[cur].success_ratio;
	current_tpt = window[cur].average_tpt;
	if (weak != TPC_INVALID)
		weak_tpt = window[weak].average_tpt;
	if (strong != TPC_INVALID)
		strong_tpt = window[strong].average_tpt;

	IWL_DEBUG_RATE(mvm,
		       "(TPC: %d): cur_tpt %d SR %d weak %d strong %d weak_tpt %d strong_tpt %d\n",
		       cur, current_tpt, sr, weak, strong,
		       weak_tpt, strong_tpt);

	action = rs_get_tpc_action(mvm, sr, weak, strong,
				   current_tpt, weak_tpt, strong_tpt);

	/* override actions if we are on the edge */
	if (weak == TPC_INVALID && action == TPC_ACTION_DECREASE) {
<<<<<<< HEAD
		IWL_DEBUG_RATE(mvm, "already in lowest txp, stay");
=======
		IWL_DEBUG_RATE(mvm, "already in lowest txp, stay\n");
>>>>>>> af7c603e
		action = TPC_ACTION_STAY;
	} else if (strong == TPC_INVALID &&
		   (action == TPC_ACTION_INCREASE ||
		    action == TPC_ACTION_NO_RESTIRCTION)) {
<<<<<<< HEAD
		IWL_DEBUG_RATE(mvm, "already in highest txp, stay");
=======
		IWL_DEBUG_RATE(mvm, "already in highest txp, stay\n");
>>>>>>> af7c603e
		action = TPC_ACTION_STAY;
	}

	switch (action) {
	case TPC_ACTION_DECREASE:
		lq_sta->lq.reduced_tpc = weak;
		return true;
	case TPC_ACTION_INCREASE:
		lq_sta->lq.reduced_tpc = strong;
		return true;
	case TPC_ACTION_NO_RESTIRCTION:
		lq_sta->lq.reduced_tpc = TPC_NO_REDUCTION;
		return true;
	case TPC_ACTION_STAY:
		/* do nothing */
		break;
	}
	return false;
}

/*
 * Do rate scaling and search for new modulation mode.
 */
static void rs_rate_scale_perform(struct iwl_mvm *mvm,
				  struct sk_buff *skb,
				  struct ieee80211_sta *sta,
				  struct iwl_lq_sta *lq_sta)
{
	struct ieee80211_tx_info *info = IEEE80211_SKB_CB(skb);
	struct ieee80211_hdr *hdr = (struct ieee80211_hdr *)skb->data;
	int low = IWL_RATE_INVALID;
	int high = IWL_RATE_INVALID;
	int index;
	struct iwl_rate_scale_data *window = NULL;
	int current_tpt = IWL_INVALID_VALUE;
	int low_tpt = IWL_INVALID_VALUE;
	int high_tpt = IWL_INVALID_VALUE;
	u32 fail_count;
	enum rs_action scale_action = RS_ACTION_STAY;
	u16 rate_mask;
	u8 update_lq = 0;
	struct iwl_scale_tbl_info *tbl, *tbl1;
	u8 active_tbl = 0;
	u8 done_search = 0;
	u16 high_low;
	s32 sr;
	u8 tid = IWL_MAX_TID_COUNT;
	u8 prev_agg = lq_sta->is_agg;
	struct iwl_mvm_sta *sta_priv = (void *)sta->drv_priv;
	struct iwl_mvm_tid_data *tid_data;
	struct rs_rate *rate;

	/* Send management frames and NO_ACK data using lowest rate. */
	/* TODO: this could probably be improved.. */
	if (!ieee80211_is_data(hdr->frame_control) ||
	    info->flags & IEEE80211_TX_CTL_NO_ACK)
		return;

	tid = rs_get_tid(lq_sta, hdr);
	if ((tid != IWL_MAX_TID_COUNT) &&
	    (lq_sta->tx_agg_tid_en & (1 << tid))) {
		tid_data = &sta_priv->tid_data[tid];
		if (tid_data->state == IWL_AGG_OFF)
			lq_sta->is_agg = 0;
		else
			lq_sta->is_agg = 1;
	} else {
		lq_sta->is_agg = 0;
	}

	/*
	 * Select rate-scale / modulation-mode table to work with in
	 * the rest of this function:  "search" if searching for better
	 * modulation mode, or "active" if doing rate scaling within a mode.
	 */
	if (!lq_sta->search_better_tbl)
		active_tbl = lq_sta->active_tbl;
	else
		active_tbl = 1 - lq_sta->active_tbl;

	tbl = &(lq_sta->lq_info[active_tbl]);
	rate = &tbl->rate;

	if (prev_agg != lq_sta->is_agg) {
		IWL_DEBUG_RATE(mvm,
			       "Aggregation changed: prev %d current %d. Update expected TPT table\n",
			       prev_agg, lq_sta->is_agg);
		rs_set_expected_tpt_table(lq_sta, tbl);
		rs_rate_scale_clear_tbl_windows(mvm, tbl);
	}

	/* current tx rate */
	index = lq_sta->last_txrate_idx;

	/* rates available for this association, and for modulation mode */
	rate_mask = rs_get_supported_rates(lq_sta, rate);

	if (!(BIT(index) & rate_mask)) {
		IWL_ERR(mvm, "Current Rate is not valid\n");
		if (lq_sta->search_better_tbl) {
			/* revert to active table if search table is not valid*/
			rate->type = LQ_NONE;
			lq_sta->search_better_tbl = 0;
			tbl = &(lq_sta->lq_info[lq_sta->active_tbl]);
			rs_update_rate_tbl(mvm, sta, lq_sta, &tbl->rate);
		}
		return;
	}

	/* Get expected throughput table and history window for current rate */
	if (!tbl->expected_tpt) {
		IWL_ERR(mvm, "tbl->expected_tpt is NULL\n");
		return;
	}

	/* force user max rate if set by user */
	if ((lq_sta->max_rate_idx != -1) &&
	    (lq_sta->max_rate_idx < index)) {
		index = lq_sta->max_rate_idx;
		update_lq = 1;
		window = &(tbl->win[index]);
		IWL_DEBUG_RATE(mvm,
			       "Forcing user max rate %d\n",
			       index);
		goto lq_update;
	}

	window = &(tbl->win[index]);

	/*
	 * If there is not enough history to calculate actual average
	 * throughput, keep analyzing results of more tx frames, without
	 * changing rate or mode (bypass most of the rest of this function).
	 * Set up new rate table in uCode only if old rate is not supported
	 * in current association (use new rate found above).
	 */
	fail_count = window->counter - window->success_counter;
	if ((fail_count < IWL_RATE_MIN_FAILURE_TH) &&
	    (window->success_counter < IWL_RATE_MIN_SUCCESS_TH)) {
		IWL_DEBUG_RATE(mvm,
			       "(%s: %d): Test Window: succ %d total %d\n",
			       rs_pretty_lq_type(rate->type),
			       index, window->success_counter, window->counter);

		/* Can't calculate this yet; not enough history */
		window->average_tpt = IWL_INVALID_VALUE;

		/* Should we stay with this modulation mode,
		 * or search for a new one? */
		rs_stay_in_table(lq_sta, false);

		goto out;
	}
	/* Else we have enough samples; calculate estimate of
	 * actual average throughput */
	if (window->average_tpt != ((window->success_ratio *
			tbl->expected_tpt[index] + 64) / 128)) {
		window->average_tpt = ((window->success_ratio *
					tbl->expected_tpt[index] + 64) / 128);
	}

	/* If we are searching for better modulation mode, check success. */
	if (lq_sta->search_better_tbl) {
		/* If good success, continue using the "search" mode;
		 * no need to send new link quality command, since we're
		 * continuing to use the setup that we've been trying. */
		if (window->average_tpt > lq_sta->last_tpt) {
			IWL_DEBUG_RATE(mvm,
				       "SWITCHING TO NEW TABLE SR: %d "
				       "cur-tpt %d old-tpt %d\n",
				       window->success_ratio,
				       window->average_tpt,
				       lq_sta->last_tpt);

			/* Swap tables; "search" becomes "active" */
			lq_sta->active_tbl = active_tbl;
			current_tpt = window->average_tpt;
		/* Else poor success; go back to mode in "active" table */
		} else {
			IWL_DEBUG_RATE(mvm,
				       "GOING BACK TO THE OLD TABLE: SR %d "
				       "cur-tpt %d old-tpt %d\n",
				       window->success_ratio,
				       window->average_tpt,
				       lq_sta->last_tpt);

			/* Nullify "search" table */
			rate->type = LQ_NONE;

			/* Revert to "active" table */
			active_tbl = lq_sta->active_tbl;
			tbl = &(lq_sta->lq_info[active_tbl]);

			/* Revert to "active" rate and throughput info */
			index = tbl->rate.index;
			current_tpt = lq_sta->last_tpt;

			/* Need to set up a new rate table in uCode */
			update_lq = 1;
		}

		/* Either way, we've made a decision; modulation mode
		 * search is done, allow rate adjustment next time. */
		lq_sta->search_better_tbl = 0;
		done_search = 1;	/* Don't switch modes below! */
		goto lq_update;
	}

	/* (Else) not in search of better modulation mode, try for better
	 * starting rate, while staying in this mode. */
	high_low = rs_get_adjacent_rate(mvm, index, rate_mask, rate->type);
	low = high_low & 0xff;
	high = (high_low >> 8) & 0xff;

	/* If user set max rate, dont allow higher than user constrain */
	if ((lq_sta->max_rate_idx != -1) &&
	    (lq_sta->max_rate_idx < high))
		high = IWL_RATE_INVALID;

	sr = window->success_ratio;

	/* Collect measured throughputs for current and adjacent rates */
	current_tpt = window->average_tpt;
	if (low != IWL_RATE_INVALID)
		low_tpt = tbl->win[low].average_tpt;
	if (high != IWL_RATE_INVALID)
		high_tpt = tbl->win[high].average_tpt;

	IWL_DEBUG_RATE(mvm,
		       "(%s: %d): cur_tpt %d SR %d low %d high %d low_tpt %d high_tpt %d\n",
		       rs_pretty_lq_type(rate->type), index, current_tpt, sr,
		       low, high, low_tpt, high_tpt);

	scale_action = rs_get_rate_action(mvm, tbl, sr, low, high,
					  current_tpt, low_tpt, high_tpt);

	/* Force a search in case BT doesn't like us being in MIMO */
	if (is_mimo(rate) &&
	    !iwl_mvm_bt_coex_is_mimo_allowed(mvm, sta)) {
		IWL_DEBUG_RATE(mvm,
			       "BT Coex forbids MIMO. Search for new config\n");
		rs_stay_in_table(lq_sta, true);
		goto lq_update;
	}

	switch (scale_action) {
	case RS_ACTION_DOWNSCALE:
		/* Decrease starting rate, update uCode's rate table */
		if (low != IWL_RATE_INVALID) {
			update_lq = 1;
			index = low;
		} else {
			IWL_DEBUG_RATE(mvm,
				       "At the bottom rate. Can't decrease\n");
		}

		break;
	case RS_ACTION_UPSCALE:
		/* Increase starting rate, update uCode's rate table */
		if (high != IWL_RATE_INVALID) {
			update_lq = 1;
			index = high;
		} else {
			IWL_DEBUG_RATE(mvm,
				       "At the top rate. Can't increase\n");
		}

		break;
	case RS_ACTION_STAY:
		/* No change */
		if (lq_sta->rs_state == RS_STATE_STAY_IN_COLUMN)
			update_lq = rs_tpc_perform(mvm, sta, lq_sta, tbl);
		break;
	default:
		break;
	}

lq_update:
	/* Replace uCode's rate table for the destination station. */
	if (update_lq) {
		tbl->rate.index = index;
		rs_update_rate_tbl(mvm, sta, lq_sta, &tbl->rate);
	}

	rs_stay_in_table(lq_sta, false);

	/*
	 * Search for new modulation mode if we're:
	 * 1)  Not changing rates right now
	 * 2)  Not just finishing up a search
	 * 3)  Allowing a new search
	 */
	if (!update_lq && !done_search &&
	    lq_sta->rs_state == RS_STATE_SEARCH_CYCLE_STARTED
	    && window->counter) {
		enum rs_column next_column;

		/* Save current throughput to compare with "search" throughput*/
		lq_sta->last_tpt = current_tpt;

		IWL_DEBUG_RATE(mvm,
			       "Start Search: update_lq %d done_search %d rs_state %d win->counter %d\n",
			       update_lq, done_search, lq_sta->rs_state,
			       window->counter);

		next_column = rs_get_next_column(mvm, lq_sta, sta, tbl);
		if (next_column != RS_COLUMN_INVALID) {
			int ret = rs_switch_to_column(mvm, lq_sta, sta,
						      next_column);
			if (!ret)
				lq_sta->search_better_tbl = 1;
		} else {
			IWL_DEBUG_RATE(mvm,
				       "No more columns to explore in search cycle. Go to RS_STATE_SEARCH_CYCLE_ENDED\n");
			lq_sta->rs_state = RS_STATE_SEARCH_CYCLE_ENDED;
		}

		/* If new "search" mode was selected, set up in uCode table */
		if (lq_sta->search_better_tbl) {
			/* Access the "search" table, clear its history. */
			tbl = &(lq_sta->lq_info[(1 - lq_sta->active_tbl)]);
			rs_rate_scale_clear_tbl_windows(mvm, tbl);

			/* Use new "search" start rate */
			index = tbl->rate.index;

			rs_dump_rate(mvm, &tbl->rate,
				     "Switch to SEARCH TABLE:");
			rs_fill_lq_cmd(mvm, sta, lq_sta, &tbl->rate);
			iwl_mvm_send_lq_cmd(mvm, &lq_sta->lq, false);
		} else {
			done_search = 1;
		}
	}

	if (done_search && lq_sta->rs_state == RS_STATE_SEARCH_CYCLE_ENDED) {
		/* If the "active" (non-search) mode was legacy,
		 * and we've tried switching antennas,
		 * but we haven't been able to try HT modes (not available),
		 * stay with best antenna legacy modulation for a while
		 * before next round of mode comparisons. */
		tbl1 = &(lq_sta->lq_info[lq_sta->active_tbl]);
		if (is_legacy(&tbl1->rate)) {
			IWL_DEBUG_RATE(mvm, "LQ: STAY in legacy table\n");

			if (tid != IWL_MAX_TID_COUNT) {
				tid_data = &sta_priv->tid_data[tid];
				if (tid_data->state != IWL_AGG_OFF) {
					IWL_DEBUG_RATE(mvm,
						       "Stop aggregation on tid %d\n",
						       tid);
					ieee80211_stop_tx_ba_session(sta, tid);
				}
			}
			rs_set_stay_in_table(mvm, 1, lq_sta);
		} else {
		/* If we're in an HT mode, and all 3 mode switch actions
		 * have been tried and compared, stay in this best modulation
		 * mode for a while before next round of mode comparisons. */
			if ((lq_sta->last_tpt > IWL_AGG_TPT_THREHOLD) &&
			    (lq_sta->tx_agg_tid_en & (1 << tid)) &&
			    (tid != IWL_MAX_TID_COUNT)) {
				tid_data = &sta_priv->tid_data[tid];
				if (tid_data->state == IWL_AGG_OFF) {
					IWL_DEBUG_RATE(mvm,
						       "try to aggregate tid %d\n",
						       tid);
					rs_tl_turn_on_agg(mvm, tid,
							  lq_sta, sta);
				}
			}
			rs_set_stay_in_table(mvm, 0, lq_sta);
		}
	}

out:
	lq_sta->last_txrate_idx = index;
}

/**
 * rs_initialize_lq - Initialize a station's hardware rate table
 *
 * The uCode's station table contains a table of fallback rates
 * for automatic fallback during transmission.
 *
 * NOTE: This sets up a default set of values.  These will be replaced later
 *       if the driver's iwl-agn-rs rate scaling algorithm is used, instead of
 *       rc80211_simple.
 *
 * NOTE: Run REPLY_ADD_STA command to set up station table entry, before
 *       calling this function (which runs REPLY_TX_LINK_QUALITY_CMD,
 *       which requires station table entry to exist).
 */
static void rs_initialize_lq(struct iwl_mvm *mvm,
			     struct ieee80211_sta *sta,
			     struct iwl_lq_sta *lq_sta,
			     enum ieee80211_band band,
			     bool init)
{
	struct iwl_scale_tbl_info *tbl;
	struct rs_rate *rate;
	int i;
	u8 active_tbl = 0;
	u8 valid_tx_ant;

	if (!sta || !lq_sta)
		return;

	i = lq_sta->last_txrate_idx;

	valid_tx_ant = mvm->fw->valid_tx_ant;

	if (!lq_sta->search_better_tbl)
		active_tbl = lq_sta->active_tbl;
	else
		active_tbl = 1 - lq_sta->active_tbl;

	tbl = &(lq_sta->lq_info[active_tbl]);
	rate = &tbl->rate;

	if ((i < 0) || (i >= IWL_RATE_COUNT))
		i = 0;

	rate->index = i;
	rate->ant = first_antenna(valid_tx_ant);
	rate->sgi = false;
	rate->bw = RATE_MCS_CHAN_WIDTH_20;
	if (band == IEEE80211_BAND_5GHZ)
		rate->type = LQ_LEGACY_A;
	else
		rate->type = LQ_LEGACY_G;

	WARN_ON_ONCE(rate->ant != ANT_A && rate->ant != ANT_B);
	if (rate->ant == ANT_A)
		tbl->column = RS_COLUMN_LEGACY_ANT_A;
	else
		tbl->column = RS_COLUMN_LEGACY_ANT_B;

	rs_set_expected_tpt_table(lq_sta, tbl);
	rs_fill_lq_cmd(mvm, sta, lq_sta, rate);
	/* TODO restore station should remember the lq cmd */
	iwl_mvm_send_lq_cmd(mvm, &lq_sta->lq, init);
}

static void rs_get_rate(void *mvm_r, struct ieee80211_sta *sta, void *mvm_sta,
			struct ieee80211_tx_rate_control *txrc)
{
	struct sk_buff *skb = txrc->skb;
	struct ieee80211_supported_band *sband = txrc->sband;
	struct iwl_op_mode *op_mode __maybe_unused =
			(struct iwl_op_mode *)mvm_r;
	struct iwl_mvm *mvm __maybe_unused = IWL_OP_MODE_GET_MVM(op_mode);
	struct ieee80211_tx_info *info = IEEE80211_SKB_CB(skb);
	struct iwl_lq_sta *lq_sta = mvm_sta;

	/* Get max rate if user set max rate */
	if (lq_sta) {
		lq_sta->max_rate_idx = txrc->max_rate_idx;
		if ((sband->band == IEEE80211_BAND_5GHZ) &&
		    (lq_sta->max_rate_idx != -1))
			lq_sta->max_rate_idx += IWL_FIRST_OFDM_RATE;
		if ((lq_sta->max_rate_idx < 0) ||
		    (lq_sta->max_rate_idx >= IWL_RATE_COUNT))
			lq_sta->max_rate_idx = -1;
	}

	/* Treat uninitialized rate scaling data same as non-existing. */
	if (lq_sta && !lq_sta->drv) {
		IWL_DEBUG_RATE(mvm, "Rate scaling not initialized yet.\n");
		mvm_sta = NULL;
	}

	/* Send management frames and NO_ACK data using lowest rate. */
	if (rate_control_send_low(sta, mvm_sta, txrc))
		return;

	iwl_mvm_hwrate_to_tx_rate(lq_sta->last_rate_n_flags,
				  info->band, &info->control.rates[0]);

	info->control.rates[0].count = 1;
}

static void *rs_alloc_sta(void *mvm_rate, struct ieee80211_sta *sta,
			  gfp_t gfp)
{
	struct iwl_mvm_sta *sta_priv = (struct iwl_mvm_sta *)sta->drv_priv;
	struct iwl_op_mode *op_mode __maybe_unused =
			(struct iwl_op_mode *)mvm_rate;
	struct iwl_mvm *mvm __maybe_unused = IWL_OP_MODE_GET_MVM(op_mode);

	IWL_DEBUG_RATE(mvm, "create station rate scale window\n");

	return &sta_priv->lq_sta;
}

static int rs_vht_highest_rx_mcs_index(struct ieee80211_sta_vht_cap *vht_cap,
				       int nss)
{
	u16 rx_mcs = le16_to_cpu(vht_cap->vht_mcs.rx_mcs_map) &
		(0x3 << (2 * (nss - 1)));
	rx_mcs >>= (2 * (nss - 1));

	if (rx_mcs == IEEE80211_VHT_MCS_SUPPORT_0_7)
		return IWL_RATE_MCS_7_INDEX;
	else if (rx_mcs == IEEE80211_VHT_MCS_SUPPORT_0_8)
		return IWL_RATE_MCS_8_INDEX;
	else if (rx_mcs == IEEE80211_VHT_MCS_SUPPORT_0_9)
		return IWL_RATE_MCS_9_INDEX;

	WARN_ON_ONCE(rx_mcs != IEEE80211_VHT_MCS_NOT_SUPPORTED);
	return -1;
}

static void rs_vht_set_enabled_rates(struct ieee80211_sta *sta,
				     struct ieee80211_sta_vht_cap *vht_cap,
				     struct iwl_lq_sta *lq_sta)
{
	int i;
	int highest_mcs = rs_vht_highest_rx_mcs_index(vht_cap, 1);

	if (highest_mcs >= IWL_RATE_MCS_0_INDEX) {
		for (i = IWL_RATE_MCS_0_INDEX; i <= highest_mcs; i++) {
			if (i == IWL_RATE_9M_INDEX)
				continue;

			/* VHT MCS9 isn't valid for 20Mhz for NSS=1,2 */
			if (i == IWL_RATE_MCS_9_INDEX &&
			    sta->bandwidth == IEEE80211_STA_RX_BW_20)
				continue;

			lq_sta->active_siso_rate |= BIT(i);
		}
	}

	if (sta->rx_nss < 2)
		return;

	highest_mcs = rs_vht_highest_rx_mcs_index(vht_cap, 2);
	if (highest_mcs >= IWL_RATE_MCS_0_INDEX) {
		for (i = IWL_RATE_MCS_0_INDEX; i <= highest_mcs; i++) {
			if (i == IWL_RATE_9M_INDEX)
				continue;

			/* VHT MCS9 isn't valid for 20Mhz for NSS=1,2 */
			if (i == IWL_RATE_MCS_9_INDEX &&
			    sta->bandwidth == IEEE80211_STA_RX_BW_20)
				continue;

			lq_sta->active_mimo2_rate |= BIT(i);
		}
	}
}

#ifdef CONFIG_IWLWIFI_DEBUGFS
static void iwl_mvm_reset_frame_stats(struct iwl_mvm *mvm,
				      struct iwl_mvm_frame_stats *stats)
{
	spin_lock_bh(&mvm->drv_stats_lock);
	memset(stats, 0, sizeof(*stats));
	spin_unlock_bh(&mvm->drv_stats_lock);
}

void iwl_mvm_update_frame_stats(struct iwl_mvm *mvm,
				struct iwl_mvm_frame_stats *stats,
				u32 rate, bool agg)
{
	u8 nss = 0, mcs = 0;

	spin_lock(&mvm->drv_stats_lock);

	if (agg)
		stats->agg_frames++;

	stats->success_frames++;

	switch (rate & RATE_MCS_CHAN_WIDTH_MSK) {
	case RATE_MCS_CHAN_WIDTH_20:
		stats->bw_20_frames++;
		break;
	case RATE_MCS_CHAN_WIDTH_40:
		stats->bw_40_frames++;
		break;
	case RATE_MCS_CHAN_WIDTH_80:
		stats->bw_80_frames++;
		break;
	default:
		WARN_ONCE(1, "bad BW. rate 0x%x", rate);
	}

	if (rate & RATE_MCS_HT_MSK) {
		stats->ht_frames++;
		mcs = rate & RATE_HT_MCS_RATE_CODE_MSK;
		nss = ((rate & RATE_HT_MCS_NSS_MSK) >> RATE_HT_MCS_NSS_POS) + 1;
	} else if (rate & RATE_MCS_VHT_MSK) {
		stats->vht_frames++;
		mcs = rate & RATE_VHT_MCS_RATE_CODE_MSK;
		nss = ((rate & RATE_VHT_MCS_NSS_MSK) >>
		       RATE_VHT_MCS_NSS_POS) + 1;
	} else {
		stats->legacy_frames++;
	}

	if (nss == 1)
		stats->siso_frames++;
	else if (nss == 2)
		stats->mimo2_frames++;

	if (rate & RATE_MCS_SGI_MSK)
		stats->sgi_frames++;
	else
		stats->ngi_frames++;

	stats->last_rates[stats->last_frame_idx] = rate;
	stats->last_frame_idx = (stats->last_frame_idx + 1) %
		ARRAY_SIZE(stats->last_rates);

	spin_unlock(&mvm->drv_stats_lock);
}
#endif

/*
 * Called after adding a new station to initialize rate scaling
 */
void iwl_mvm_rs_rate_init(struct iwl_mvm *mvm, struct ieee80211_sta *sta,
			  enum ieee80211_band band, bool init)
{
	int i, j;
	struct ieee80211_hw *hw = mvm->hw;
	struct ieee80211_sta_ht_cap *ht_cap = &sta->ht_cap;
	struct ieee80211_sta_vht_cap *vht_cap = &sta->vht_cap;
	struct iwl_mvm_sta *sta_priv;
	struct iwl_lq_sta *lq_sta;
	struct ieee80211_supported_band *sband;
	unsigned long supp; /* must be unsigned long for for_each_set_bit */

	sta_priv = (struct iwl_mvm_sta *)sta->drv_priv;
	lq_sta = &sta_priv->lq_sta;
	memset(lq_sta, 0, sizeof(*lq_sta));

	sband = hw->wiphy->bands[band];

	lq_sta->lq.sta_id = sta_priv->sta_id;

	for (j = 0; j < LQ_SIZE; j++)
		rs_rate_scale_clear_tbl_windows(mvm, &lq_sta->lq_info[j]);

	lq_sta->flush_timer = 0;
	lq_sta->last_tx = jiffies;

	IWL_DEBUG_RATE(mvm,
		       "LQ: *** rate scale station global init for station %d ***\n",
		       sta_priv->sta_id);
	/* TODO: what is a good starting rate for STA? About middle? Maybe not
	 * the lowest or the highest rate.. Could consider using RSSI from
	 * previous packets? Need to have IEEE 802.1X auth succeed immediately
	 * after assoc.. */

	lq_sta->max_rate_idx = -1;
	lq_sta->missed_rate_counter = IWL_MISSED_RATE_MAX;
	lq_sta->band = sband->band;
	/*
	 * active legacy rates as per supported rates bitmap
	 */
	supp = sta->supp_rates[sband->band];
	lq_sta->active_legacy_rate = 0;
	for_each_set_bit(i, &supp, BITS_PER_LONG)
		lq_sta->active_legacy_rate |= BIT(sband->bitrates[i].hw_value);

	/* TODO: should probably account for rx_highest for both HT/VHT */
	if (!vht_cap || !vht_cap->vht_supported) {
		/* active_siso_rate mask includes 9 MBits (bit 5),
		 * and CCK (bits 0-3), supp_rates[] does not;
		 * shift to convert format, force 9 MBits off.
		 */
		lq_sta->active_siso_rate = ht_cap->mcs.rx_mask[0] << 1;
		lq_sta->active_siso_rate |= ht_cap->mcs.rx_mask[0] & 0x1;
		lq_sta->active_siso_rate &= ~((u16)0x2);
		lq_sta->active_siso_rate <<= IWL_FIRST_OFDM_RATE;

		/* Same here */
		lq_sta->active_mimo2_rate = ht_cap->mcs.rx_mask[1] << 1;
		lq_sta->active_mimo2_rate |= ht_cap->mcs.rx_mask[1] & 0x1;
		lq_sta->active_mimo2_rate &= ~((u16)0x2);
		lq_sta->active_mimo2_rate <<= IWL_FIRST_OFDM_RATE;

		lq_sta->is_vht = false;
	} else {
		rs_vht_set_enabled_rates(sta, vht_cap, lq_sta);
		lq_sta->is_vht = true;
	}

	lq_sta->max_legacy_rate_idx = find_last_bit(&lq_sta->active_legacy_rate,
						    BITS_PER_LONG);
	lq_sta->max_siso_rate_idx = find_last_bit(&lq_sta->active_siso_rate,
						  BITS_PER_LONG);
	lq_sta->max_mimo2_rate_idx = find_last_bit(&lq_sta->active_mimo2_rate,
						   BITS_PER_LONG);

	IWL_DEBUG_RATE(mvm, "RATE MASK: LEGACY=%lX SISO=%lX MIMO2=%lX VHT=%d\n",
		       lq_sta->active_legacy_rate,
		       lq_sta->active_siso_rate,
		       lq_sta->active_mimo2_rate,
		       lq_sta->is_vht);
	IWL_DEBUG_RATE(mvm, "MAX RATE: LEGACY=%d SISO=%d MIMO2=%d\n",
		       lq_sta->max_legacy_rate_idx,
		       lq_sta->max_siso_rate_idx,
		       lq_sta->max_mimo2_rate_idx);

	/* These values will be overridden later */
	lq_sta->lq.single_stream_ant_msk =
		first_antenna(mvm->fw->valid_tx_ant);
	lq_sta->lq.dual_stream_ant_msk = ANT_AB;

	/* as default allow aggregation for all tids */
	lq_sta->tx_agg_tid_en = IWL_AGG_ALL_TID;
	lq_sta->drv = mvm;

	/* Set last_txrate_idx to lowest rate */
	lq_sta->last_txrate_idx = rate_lowest_index(sband, sta);
	if (sband->band == IEEE80211_BAND_5GHZ)
		lq_sta->last_txrate_idx += IWL_FIRST_OFDM_RATE;
	lq_sta->is_agg = 0;
#ifdef CONFIG_MAC80211_DEBUGFS
	lq_sta->dbg_fixed_rate = 0;
	lq_sta->dbg_fixed_txp_reduction = TPC_INVALID;
#endif
#ifdef CONFIG_IWLWIFI_DEBUGFS
	iwl_mvm_reset_frame_stats(mvm, &mvm->drv_rx_stats);
#endif
	rs_initialize_lq(mvm, sta, lq_sta, band, init);
}

static void rs_rate_update(void *mvm_r,
			   struct ieee80211_supported_band *sband,
			   struct cfg80211_chan_def *chandef,
			   struct ieee80211_sta *sta, void *priv_sta,
			   u32 changed)
{
	u8 tid;
	struct iwl_op_mode *op_mode  =
			(struct iwl_op_mode *)mvm_r;
	struct iwl_mvm *mvm = IWL_OP_MODE_GET_MVM(op_mode);

	/* Stop any ongoing aggregations as rs starts off assuming no agg */
	for (tid = 0; tid < IWL_MAX_TID_COUNT; tid++)
		ieee80211_stop_tx_ba_session(sta, tid);

	iwl_mvm_rs_rate_init(mvm, sta, sband->band, false);
}

#ifdef CONFIG_MAC80211_DEBUGFS
static void rs_build_rates_table_from_fixed(struct iwl_mvm *mvm,
					    struct iwl_lq_cmd *lq_cmd,
					    enum ieee80211_band band,
					    u32 ucode_rate)
{
	struct rs_rate rate;
	int i;
	int num_rates = ARRAY_SIZE(lq_cmd->rs_table);
	__le32 ucode_rate_le32 = cpu_to_le32(ucode_rate);

	for (i = 0; i < num_rates; i++)
		lq_cmd->rs_table[i] = ucode_rate_le32;

	rs_rate_from_ucode_rate(ucode_rate, band, &rate);

	if (is_mimo(&rate))
		lq_cmd->mimo_delim = num_rates - 1;
	else
		lq_cmd->mimo_delim = 0;
}
#endif /* CONFIG_MAC80211_DEBUGFS */

static void rs_fill_rates_for_column(struct iwl_mvm *mvm,
				     struct iwl_lq_sta *lq_sta,
				     struct rs_rate *rate,
				     __le32 *rs_table, int *rs_table_index,
				     int num_rates, int num_retries,
				     u8 valid_tx_ant, bool toggle_ant)
{
	int i, j;
	__le32 ucode_rate;
	bool bottom_reached = false;
	int prev_rate_idx = rate->index;
	int end = LINK_QUAL_MAX_RETRY_NUM;
	int index = *rs_table_index;

	for (i = 0; i < num_rates && index < end; i++) {
		ucode_rate = cpu_to_le32(ucode_rate_from_rs_rate(mvm, rate));
		for (j = 0; j < num_retries && index < end; j++, index++)
			rs_table[index] = ucode_rate;

		if (toggle_ant)
			rs_toggle_antenna(valid_tx_ant, rate);

		prev_rate_idx = rate->index;
		bottom_reached = rs_get_lower_rate_in_column(lq_sta, rate);
		if (bottom_reached && !is_legacy(rate))
			break;
	}

	if (!bottom_reached)
		rate->index = prev_rate_idx;

	*rs_table_index = index;
}

/* Building the rate table is non trivial. When we're in MIMO2/VHT/80Mhz/SGI
 * column the rate table should look like this:
 *
 * rate[0] 0x400D019 VHT | ANT: AB BW: 80Mhz MCS: 9 NSS: 2 SGI
 * rate[1] 0x400D019 VHT | ANT: AB BW: 80Mhz MCS: 9 NSS: 2 SGI
 * rate[2] 0x400D018 VHT | ANT: AB BW: 80Mhz MCS: 8 NSS: 2 SGI
 * rate[3] 0x400D018 VHT | ANT: AB BW: 80Mhz MCS: 8 NSS: 2 SGI
 * rate[4] 0x400D017 VHT | ANT: AB BW: 80Mhz MCS: 7 NSS: 2 SGI
 * rate[5] 0x400D017 VHT | ANT: AB BW: 80Mhz MCS: 7 NSS: 2 SGI
 * rate[6] 0x4005007 VHT | ANT: A BW: 80Mhz MCS: 7 NSS: 1 NGI
 * rate[7] 0x4009006 VHT | ANT: B BW: 80Mhz MCS: 6 NSS: 1 NGI
 * rate[8] 0x4005005 VHT | ANT: A BW: 80Mhz MCS: 5 NSS: 1 NGI
 * rate[9] 0x800B Legacy | ANT: B Rate: 36 Mbps
 * rate[10] 0x4009 Legacy | ANT: A Rate: 24 Mbps
 * rate[11] 0x8007 Legacy | ANT: B Rate: 18 Mbps
 * rate[12] 0x4005 Legacy | ANT: A Rate: 12 Mbps
 * rate[13] 0x800F Legacy | ANT: B Rate: 9 Mbps
 * rate[14] 0x400D Legacy | ANT: A Rate: 6 Mbps
 * rate[15] 0x800D Legacy | ANT: B Rate: 6 Mbps
 */
static void rs_build_rates_table(struct iwl_mvm *mvm,
				 struct iwl_lq_sta *lq_sta,
				 const struct rs_rate *initial_rate)
{
	struct rs_rate rate;
	int num_rates, num_retries, index = 0;
	u8 valid_tx_ant = 0;
	struct iwl_lq_cmd *lq_cmd = &lq_sta->lq;
	bool toggle_ant = false;

	memcpy(&rate, initial_rate, sizeof(rate));

	valid_tx_ant = mvm->fw->valid_tx_ant;

	if (is_siso(&rate)) {
		num_rates = RS_INITIAL_SISO_NUM_RATES;
		num_retries = RS_HT_VHT_RETRIES_PER_RATE;
	} else if (is_mimo(&rate)) {
		num_rates = RS_INITIAL_MIMO_NUM_RATES;
		num_retries = RS_HT_VHT_RETRIES_PER_RATE;
	} else {
		num_rates = RS_INITIAL_LEGACY_NUM_RATES;
		num_retries = RS_LEGACY_RETRIES_PER_RATE;
		toggle_ant = true;
	}

	rs_fill_rates_for_column(mvm, lq_sta, &rate, lq_cmd->rs_table, &index,
				 num_rates, num_retries, valid_tx_ant,
				 toggle_ant);

	rs_get_lower_rate_down_column(lq_sta, &rate);

	if (is_siso(&rate)) {
		num_rates = RS_SECONDARY_SISO_NUM_RATES;
		num_retries = RS_SECONDARY_SISO_RETRIES;
		lq_cmd->mimo_delim = index;
	} else if (is_legacy(&rate)) {
		num_rates = RS_SECONDARY_LEGACY_NUM_RATES;
		num_retries = RS_LEGACY_RETRIES_PER_RATE;
	} else {
		WARN_ON_ONCE(1);
	}

	toggle_ant = true;

	rs_fill_rates_for_column(mvm, lq_sta, &rate, lq_cmd->rs_table, &index,
				 num_rates, num_retries, valid_tx_ant,
				 toggle_ant);

	rs_get_lower_rate_down_column(lq_sta, &rate);

	num_rates = RS_SECONDARY_LEGACY_NUM_RATES;
	num_retries = RS_LEGACY_RETRIES_PER_RATE;

	rs_fill_rates_for_column(mvm, lq_sta, &rate, lq_cmd->rs_table, &index,
				 num_rates, num_retries, valid_tx_ant,
				 toggle_ant);

}

static void rs_fill_lq_cmd(struct iwl_mvm *mvm,
			   struct ieee80211_sta *sta,
			   struct iwl_lq_sta *lq_sta,
			   const struct rs_rate *initial_rate)
{
	struct iwl_lq_cmd *lq_cmd = &lq_sta->lq;
	u8 ant = initial_rate->ant;

#ifdef CONFIG_MAC80211_DEBUGFS
	if (lq_sta->dbg_fixed_rate) {
		rs_build_rates_table_from_fixed(mvm, lq_cmd,
						lq_sta->band,
						lq_sta->dbg_fixed_rate);
		lq_cmd->reduced_tpc = 0;
		ant = (lq_sta->dbg_fixed_rate & RATE_MCS_ANT_ABC_MSK) >>
			RATE_MCS_ANT_POS;
	} else
#endif
		rs_build_rates_table(mvm, lq_sta, initial_rate);

	if (num_of_ant(ant) == 1)
		lq_cmd->single_stream_ant_msk = ant;

	lq_cmd->agg_frame_cnt_limit = LINK_QUAL_AGG_FRAME_LIMIT_DEF;
	lq_cmd->agg_disable_start_th = LINK_QUAL_AGG_DISABLE_START_DEF;

	lq_cmd->agg_time_limit =
		cpu_to_le16(LINK_QUAL_AGG_TIME_LIMIT_DEF);

	if (sta)
		lq_cmd->agg_time_limit =
			cpu_to_le16(iwl_mvm_coex_agg_time_limit(mvm, sta));
}

static void *rs_alloc(struct ieee80211_hw *hw, struct dentry *debugfsdir)
{
	return hw->priv;
}
/* rate scale requires free function to be implemented */
static void rs_free(void *mvm_rate)
{
	return;
}

static void rs_free_sta(void *mvm_r, struct ieee80211_sta *sta,
			void *mvm_sta)
{
	struct iwl_op_mode *op_mode __maybe_unused = mvm_r;
	struct iwl_mvm *mvm __maybe_unused = IWL_OP_MODE_GET_MVM(op_mode);

	IWL_DEBUG_RATE(mvm, "enter\n");
	IWL_DEBUG_RATE(mvm, "leave\n");
}

#ifdef CONFIG_MAC80211_DEBUGFS
int rs_pretty_print_rate(char *buf, const u32 rate)
{

	char *type, *bw;
	u8 mcs = 0, nss = 0;
	u8 ant = (rate & RATE_MCS_ANT_ABC_MSK) >> RATE_MCS_ANT_POS;

	if (!(rate & RATE_MCS_HT_MSK) &&
	    !(rate & RATE_MCS_VHT_MSK)) {
		int index = iwl_hwrate_to_plcp_idx(rate);

		return sprintf(buf, "Legacy | ANT: %s Rate: %s Mbps\n",
			       rs_pretty_ant(ant),
			       index == IWL_RATE_INVALID ? "BAD" :
			       iwl_rate_mcs[index].mbps);
	}

	if (rate & RATE_MCS_VHT_MSK) {
		type = "VHT";
		mcs = rate & RATE_VHT_MCS_RATE_CODE_MSK;
		nss = ((rate & RATE_VHT_MCS_NSS_MSK)
		       >> RATE_VHT_MCS_NSS_POS) + 1;
	} else if (rate & RATE_MCS_HT_MSK) {
		type = "HT";
		mcs = rate & RATE_HT_MCS_INDEX_MSK;
	} else {
		type = "Unknown"; /* shouldn't happen */
	}

	switch (rate & RATE_MCS_CHAN_WIDTH_MSK) {
	case RATE_MCS_CHAN_WIDTH_20:
		bw = "20Mhz";
		break;
	case RATE_MCS_CHAN_WIDTH_40:
		bw = "40Mhz";
		break;
	case RATE_MCS_CHAN_WIDTH_80:
		bw = "80Mhz";
		break;
	case RATE_MCS_CHAN_WIDTH_160:
		bw = "160Mhz";
		break;
	default:
		bw = "BAD BW";
	}

	return sprintf(buf, "%s | ANT: %s BW: %s MCS: %d NSS: %d %s%s%s%s%s\n",
		       type, rs_pretty_ant(ant), bw, mcs, nss,
		       (rate & RATE_MCS_SGI_MSK) ? "SGI " : "NGI ",
		       (rate & RATE_MCS_HT_STBC_MSK) ? "STBC " : "",
		       (rate & RATE_MCS_LDPC_MSK) ? "LDPC " : "",
		       (rate & RATE_MCS_BF_MSK) ? "BF " : "",
		       (rate & RATE_MCS_ZLF_MSK) ? "ZLF " : "");
}

/**
 * Program the device to use fixed rate for frame transmit
 * This is for debugging/testing only
 * once the device start use fixed rate, we need to reload the module
 * to being back the normal operation.
 */
static void rs_program_fix_rate(struct iwl_mvm *mvm,
				struct iwl_lq_sta *lq_sta)
{
	lq_sta->active_legacy_rate = 0x0FFF;	/* 1 - 54 MBits, includes CCK */
	lq_sta->active_siso_rate   = 0x1FD0;	/* 6 - 60 MBits, no 9, no CCK */
	lq_sta->active_mimo2_rate  = 0x1FD0;	/* 6 - 60 MBits, no 9, no CCK */

	IWL_DEBUG_RATE(mvm, "sta_id %d rate 0x%X\n",
		       lq_sta->lq.sta_id, lq_sta->dbg_fixed_rate);

	if (lq_sta->dbg_fixed_rate) {
		struct rs_rate rate;
		rs_rate_from_ucode_rate(lq_sta->dbg_fixed_rate,
					lq_sta->band, &rate);
		rs_fill_lq_cmd(mvm, NULL, lq_sta, &rate);
		iwl_mvm_send_lq_cmd(lq_sta->drv, &lq_sta->lq, false);
	}
}

static ssize_t rs_sta_dbgfs_scale_table_write(struct file *file,
			const char __user *user_buf, size_t count, loff_t *ppos)
{
	struct iwl_lq_sta *lq_sta = file->private_data;
	struct iwl_mvm *mvm;
	char buf[64];
	size_t buf_size;
	u32 parsed_rate;

	mvm = lq_sta->drv;
	memset(buf, 0, sizeof(buf));
	buf_size = min(count, sizeof(buf) -  1);
	if (copy_from_user(buf, user_buf, buf_size))
		return -EFAULT;

	if (sscanf(buf, "%x", &parsed_rate) == 1)
		lq_sta->dbg_fixed_rate = parsed_rate;
	else
		lq_sta->dbg_fixed_rate = 0;

	rs_program_fix_rate(mvm, lq_sta);

	return count;
}

static ssize_t rs_sta_dbgfs_scale_table_read(struct file *file,
			char __user *user_buf, size_t count, loff_t *ppos)
{
	char *buff;
	int desc = 0;
	int i = 0;
	ssize_t ret;

	struct iwl_lq_sta *lq_sta = file->private_data;
	struct iwl_mvm *mvm;
	struct iwl_scale_tbl_info *tbl = &(lq_sta->lq_info[lq_sta->active_tbl]);
	struct rs_rate *rate = &tbl->rate;
	mvm = lq_sta->drv;
	buff = kmalloc(2048, GFP_KERNEL);
	if (!buff)
		return -ENOMEM;

	desc += sprintf(buff+desc, "sta_id %d\n", lq_sta->lq.sta_id);
	desc += sprintf(buff+desc, "failed=%d success=%d rate=0%lX\n",
			lq_sta->total_failed, lq_sta->total_success,
			lq_sta->active_legacy_rate);
	desc += sprintf(buff+desc, "fixed rate 0x%X\n",
			lq_sta->dbg_fixed_rate);
	desc += sprintf(buff+desc, "valid_tx_ant %s%s%s\n",
	    (mvm->fw->valid_tx_ant & ANT_A) ? "ANT_A," : "",
	    (mvm->fw->valid_tx_ant & ANT_B) ? "ANT_B," : "",
	    (mvm->fw->valid_tx_ant & ANT_C) ? "ANT_C" : "");
	desc += sprintf(buff+desc, "lq type %s\n",
			(is_legacy(rate)) ? "legacy" :
			is_vht(rate) ? "VHT" : "HT");
	if (!is_legacy(rate)) {
		desc += sprintf(buff+desc, " %s",
		   (is_siso(rate)) ? "SISO" : "MIMO2");
		   desc += sprintf(buff+desc, " %s",
				   (is_ht20(rate)) ? "20MHz" :
				   (is_ht40(rate)) ? "40MHz" :
				   (is_ht80(rate)) ? "80Mhz" : "BAD BW");
		   desc += sprintf(buff+desc, " %s %s\n",
				   (rate->sgi) ? "SGI" : "NGI",
				   (lq_sta->is_agg) ? "AGG on" : "");
	}
	desc += sprintf(buff+desc, "last tx rate=0x%X\n",
			lq_sta->last_rate_n_flags);
	desc += sprintf(buff+desc,
			"general: flags=0x%X mimo-d=%d s-ant=0x%x d-ant=0x%x\n",
			lq_sta->lq.flags,
			lq_sta->lq.mimo_delim,
			lq_sta->lq.single_stream_ant_msk,
			lq_sta->lq.dual_stream_ant_msk);

	desc += sprintf(buff+desc,
			"agg: time_limit=%d dist_start_th=%d frame_cnt_limit=%d\n",
			le16_to_cpu(lq_sta->lq.agg_time_limit),
			lq_sta->lq.agg_disable_start_th,
			lq_sta->lq.agg_frame_cnt_limit);

	desc += sprintf(buff+desc, "reduced tpc=%d\n", lq_sta->lq.reduced_tpc);
	desc += sprintf(buff+desc,
			"Start idx [0]=0x%x [1]=0x%x [2]=0x%x [3]=0x%x\n",
			lq_sta->lq.initial_rate_index[0],
			lq_sta->lq.initial_rate_index[1],
			lq_sta->lq.initial_rate_index[2],
			lq_sta->lq.initial_rate_index[3]);

	for (i = 0; i < LINK_QUAL_MAX_RETRY_NUM; i++) {
		u32 r = le32_to_cpu(lq_sta->lq.rs_table[i]);

		desc += sprintf(buff+desc, " rate[%d] 0x%X ", i, r);
		desc += rs_pretty_print_rate(buff+desc, r);
	}

	ret = simple_read_from_buffer(user_buf, count, ppos, buff, desc);
	kfree(buff);
	return ret;
}

static const struct file_operations rs_sta_dbgfs_scale_table_ops = {
	.write = rs_sta_dbgfs_scale_table_write,
	.read = rs_sta_dbgfs_scale_table_read,
	.open = simple_open,
	.llseek = default_llseek,
};
static ssize_t rs_sta_dbgfs_stats_table_read(struct file *file,
			char __user *user_buf, size_t count, loff_t *ppos)
{
	char *buff;
	int desc = 0;
	int i, j;
	ssize_t ret;
	struct iwl_scale_tbl_info *tbl;
	struct rs_rate *rate;
	struct iwl_lq_sta *lq_sta = file->private_data;

	buff = kmalloc(1024, GFP_KERNEL);
	if (!buff)
		return -ENOMEM;

	for (i = 0; i < LQ_SIZE; i++) {
		tbl = &(lq_sta->lq_info[i]);
		rate = &tbl->rate;
		desc += sprintf(buff+desc,
				"%s type=%d SGI=%d BW=%s DUP=0\n"
				"index=%d\n",
				lq_sta->active_tbl == i ? "*" : "x",
				rate->type,
				rate->sgi,
				is_ht20(rate) ? "20Mhz" :
				is_ht40(rate) ? "40Mhz" :
				is_ht80(rate) ? "80Mhz" : "ERR",
				rate->index);
		for (j = 0; j < IWL_RATE_COUNT; j++) {
			desc += sprintf(buff+desc,
				"counter=%d success=%d %%=%d\n",
				tbl->win[j].counter,
				tbl->win[j].success_counter,
				tbl->win[j].success_ratio);
		}
	}
	ret = simple_read_from_buffer(user_buf, count, ppos, buff, desc);
	kfree(buff);
	return ret;
}

static const struct file_operations rs_sta_dbgfs_stats_table_ops = {
	.read = rs_sta_dbgfs_stats_table_read,
	.open = simple_open,
	.llseek = default_llseek,
};

static ssize_t rs_sta_dbgfs_drv_tx_stats_read(struct file *file,
					      char __user *user_buf,
					      size_t count, loff_t *ppos)
{
	static const char * const column_name[] = {
		[RS_COLUMN_LEGACY_ANT_A] = "LEGACY_ANT_A",
		[RS_COLUMN_LEGACY_ANT_B] = "LEGACY_ANT_B",
		[RS_COLUMN_SISO_ANT_A] = "SISO_ANT_A",
		[RS_COLUMN_SISO_ANT_B] = "SISO_ANT_B",
		[RS_COLUMN_SISO_ANT_A_SGI] = "SISO_ANT_A_SGI",
		[RS_COLUMN_SISO_ANT_B_SGI] = "SISO_ANT_B_SGI",
		[RS_COLUMN_MIMO2] = "MIMO2",
		[RS_COLUMN_MIMO2_SGI] = "MIMO2_SGI",
	};

	static const char * const rate_name[] = {
		[IWL_RATE_1M_INDEX] = "1M",
		[IWL_RATE_2M_INDEX] = "2M",
		[IWL_RATE_5M_INDEX] = "5.5M",
		[IWL_RATE_11M_INDEX] = "11M",
		[IWL_RATE_6M_INDEX] = "6M|MCS0",
		[IWL_RATE_9M_INDEX] = "9M",
		[IWL_RATE_12M_INDEX] = "12M|MCS1",
		[IWL_RATE_18M_INDEX] = "18M|MCS2",
		[IWL_RATE_24M_INDEX] = "24M|MCS3",
		[IWL_RATE_36M_INDEX] = "36M|MCS4",
		[IWL_RATE_48M_INDEX] = "48M|MCS5",
		[IWL_RATE_54M_INDEX] = "54M|MCS6",
		[IWL_RATE_MCS_7_INDEX] = "MCS7",
		[IWL_RATE_MCS_8_INDEX] = "MCS8",
		[IWL_RATE_MCS_9_INDEX] = "MCS9",
	};

	char *buff, *pos, *endpos;
	int col, rate;
	ssize_t ret;
	struct iwl_lq_sta *lq_sta = file->private_data;
	struct rs_rate_stats *stats;
	static const size_t bufsz = 1024;

	buff = kmalloc(bufsz, GFP_KERNEL);
	if (!buff)
		return -ENOMEM;

	pos = buff;
	endpos = pos + bufsz;

	pos += scnprintf(pos, endpos - pos, "COLUMN,");
	for (rate = 0; rate < IWL_RATE_COUNT; rate++)
		pos += scnprintf(pos, endpos - pos, "%s,", rate_name[rate]);
	pos += scnprintf(pos, endpos - pos, "\n");

	for (col = 0; col < RS_COLUMN_COUNT; col++) {
		pos += scnprintf(pos, endpos - pos,
				 "%s,", column_name[col]);

		for (rate = 0; rate < IWL_RATE_COUNT; rate++) {
			stats = &(lq_sta->tx_stats[col][rate]);
			pos += scnprintf(pos, endpos - pos,
					 "%llu/%llu,",
					 stats->success,
					 stats->total);
		}
		pos += scnprintf(pos, endpos - pos, "\n");
	}

	ret = simple_read_from_buffer(user_buf, count, ppos, buff, pos - buff);
	kfree(buff);
	return ret;
}

static ssize_t rs_sta_dbgfs_drv_tx_stats_write(struct file *file,
					       const char __user *user_buf,
					       size_t count, loff_t *ppos)
{
	struct iwl_lq_sta *lq_sta = file->private_data;
	memset(lq_sta->tx_stats, 0, sizeof(lq_sta->tx_stats));

	return count;
}

static const struct file_operations rs_sta_dbgfs_drv_tx_stats_ops = {
	.read = rs_sta_dbgfs_drv_tx_stats_read,
	.write = rs_sta_dbgfs_drv_tx_stats_write,
	.open = simple_open,
	.llseek = default_llseek,
};

static void rs_add_debugfs(void *mvm, void *mvm_sta, struct dentry *dir)
{
	struct iwl_lq_sta *lq_sta = mvm_sta;
	lq_sta->rs_sta_dbgfs_scale_table_file =
		debugfs_create_file("rate_scale_table", S_IRUSR | S_IWUSR, dir,
				    lq_sta, &rs_sta_dbgfs_scale_table_ops);
	lq_sta->rs_sta_dbgfs_stats_table_file =
		debugfs_create_file("rate_stats_table", S_IRUSR, dir,
				    lq_sta, &rs_sta_dbgfs_stats_table_ops);
	lq_sta->rs_sta_dbgfs_drv_tx_stats_file =
		debugfs_create_file("drv_tx_stats", S_IRUSR | S_IWUSR, dir,
				    lq_sta, &rs_sta_dbgfs_drv_tx_stats_ops);
	lq_sta->rs_sta_dbgfs_tx_agg_tid_en_file =
		debugfs_create_u8("tx_agg_tid_enable", S_IRUSR | S_IWUSR, dir,
				  &lq_sta->tx_agg_tid_en);
	lq_sta->rs_sta_dbgfs_reduced_txp_file =
		debugfs_create_u8("reduced_tpc", S_IRUSR | S_IWUSR, dir,
				  &lq_sta->dbg_fixed_txp_reduction);
}

static void rs_remove_debugfs(void *mvm, void *mvm_sta)
{
	struct iwl_lq_sta *lq_sta = mvm_sta;
	debugfs_remove(lq_sta->rs_sta_dbgfs_scale_table_file);
	debugfs_remove(lq_sta->rs_sta_dbgfs_stats_table_file);
	debugfs_remove(lq_sta->rs_sta_dbgfs_drv_tx_stats_file);
	debugfs_remove(lq_sta->rs_sta_dbgfs_tx_agg_tid_en_file);
	debugfs_remove(lq_sta->rs_sta_dbgfs_reduced_txp_file);
}
#endif

/*
 * Initialization of rate scaling information is done by driver after
 * the station is added. Since mac80211 calls this function before a
 * station is added we ignore it.
 */
static void rs_rate_init_stub(void *mvm_r,
			      struct ieee80211_supported_band *sband,
			      struct cfg80211_chan_def *chandef,
			      struct ieee80211_sta *sta, void *mvm_sta)
{
}

static const struct rate_control_ops rs_mvm_ops = {
	.name = RS_NAME,
	.tx_status = rs_tx_status,
	.get_rate = rs_get_rate,
	.rate_init = rs_rate_init_stub,
	.alloc = rs_alloc,
	.free = rs_free,
	.alloc_sta = rs_alloc_sta,
	.free_sta = rs_free_sta,
	.rate_update = rs_rate_update,
#ifdef CONFIG_MAC80211_DEBUGFS
	.add_sta_debugfs = rs_add_debugfs,
	.remove_sta_debugfs = rs_remove_debugfs,
#endif
};

int iwl_mvm_rate_control_register(void)
{
	return ieee80211_rate_control_register(&rs_mvm_ops);
}

void iwl_mvm_rate_control_unregister(void)
{
	ieee80211_rate_control_unregister(&rs_mvm_ops);
}

/**
 * iwl_mvm_tx_protection - Gets LQ command, change it to enable/disable
 * Tx protection, according to this rquest and previous requests,
 * and send the LQ command.
 * @mvmsta: The station
 * @enable: Enable Tx protection?
 */
int iwl_mvm_tx_protection(struct iwl_mvm *mvm, struct iwl_mvm_sta *mvmsta,
			  bool enable)
{
	struct iwl_lq_cmd *lq = &mvmsta->lq_sta.lq;

	lockdep_assert_held(&mvm->mutex);

	if (enable) {
		if (mvmsta->tx_protection == 0)
			lq->flags |= LQ_FLAG_USE_RTS_MSK;
		mvmsta->tx_protection++;
	} else {
		mvmsta->tx_protection--;
		if (mvmsta->tx_protection == 0)
			lq->flags &= ~LQ_FLAG_USE_RTS_MSK;
	}

	return iwl_mvm_send_lq_cmd(mvm, lq, false);
}<|MERGE_RESOLUTION|>--- conflicted
+++ resolved
@@ -1866,11 +1866,7 @@
 
 #ifdef CONFIG_MAC80211_DEBUGFS
 	if (lq_sta->dbg_fixed_txp_reduction <= TPC_MAX_REDUCTION) {
-<<<<<<< HEAD
-		IWL_DEBUG_RATE(mvm, "fixed tpc: %d",
-=======
 		IWL_DEBUG_RATE(mvm, "fixed tpc: %d\n",
->>>>>>> af7c603e
 			       lq_sta->dbg_fixed_txp_reduction);
 		lq_sta->lq.reduced_tpc = lq_sta->dbg_fixed_txp_reduction;
 		return cur != lq_sta->dbg_fixed_txp_reduction;
@@ -1887,11 +1883,7 @@
 
 	if (!rs_tpc_allowed(mvm, vif, rate, band)) {
 		IWL_DEBUG_RATE(mvm,
-<<<<<<< HEAD
-			       "tpc is not allowed. remove txp restrictions");
-=======
 			       "tpc is not allowed. remove txp restrictions\n");
->>>>>>> af7c603e
 		lq_sta->lq.reduced_tpc = TPC_NO_REDUCTION;
 		return cur != TPC_NO_REDUCTION;
 	}
@@ -1917,20 +1909,12 @@
 
 	/* override actions if we are on the edge */
 	if (weak == TPC_INVALID && action == TPC_ACTION_DECREASE) {
-<<<<<<< HEAD
-		IWL_DEBUG_RATE(mvm, "already in lowest txp, stay");
-=======
 		IWL_DEBUG_RATE(mvm, "already in lowest txp, stay\n");
->>>>>>> af7c603e
 		action = TPC_ACTION_STAY;
 	} else if (strong == TPC_INVALID &&
 		   (action == TPC_ACTION_INCREASE ||
 		    action == TPC_ACTION_NO_RESTIRCTION)) {
-<<<<<<< HEAD
-		IWL_DEBUG_RATE(mvm, "already in highest txp, stay");
-=======
 		IWL_DEBUG_RATE(mvm, "already in highest txp, stay\n");
->>>>>>> af7c603e
 		action = TPC_ACTION_STAY;
 	}
 
