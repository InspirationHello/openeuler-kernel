// SPDX-License-Identifier: GPL-2.0-only
/*
 * Copyright (C) 2017 Western Digital Corporation or its affiliates.
 *
 * This file is released under the GPL.
 */

#include "dm-zoned.h"

#include <linux/module.h>
#include <linux/crc32.h>
#include <linux/sched/mm.h>

#define	DM_MSG_PREFIX		"zoned metadata"

/*
 * Metadata version.
 */
#define DMZ_META_VER	2

/*
 * On-disk super block magic.
 */
#define DMZ_MAGIC	((((unsigned int)('D')) << 24) | \
			 (((unsigned int)('Z')) << 16) | \
			 (((unsigned int)('B')) <<  8) | \
			 ((unsigned int)('D')))

/*
 * On disk super block.
 * This uses only 512 B but uses on disk a full 4KB block. This block is
 * followed on disk by the mapping table of chunks to zones and the bitmap
 * blocks indicating zone block validity.
 * The overall resulting metadata format is:
 *    (1) Super block (1 block)
 *    (2) Chunk mapping table (nr_map_blocks)
 *    (3) Bitmap blocks (nr_bitmap_blocks)
 * All metadata blocks are stored in conventional zones, starting from
 * the first conventional zone found on disk.
 */
struct dmz_super {
	/* Magic number */
	__le32		magic;			/*   4 */

	/* Metadata version number */
	__le32		version;		/*   8 */

	/* Generation number */
	__le64		gen;			/*  16 */

	/* This block number */
	__le64		sb_block;		/*  24 */

	/* The number of metadata blocks, including this super block */
	__le32		nr_meta_blocks;		/*  28 */

	/* The number of sequential zones reserved for reclaim */
	__le32		nr_reserved_seq;	/*  32 */

	/* The number of entries in the mapping table */
	__le32		nr_chunks;		/*  36 */

	/* The number of blocks used for the chunk mapping table */
	__le32		nr_map_blocks;		/*  40 */

	/* The number of blocks used for the block bitmaps */
	__le32		nr_bitmap_blocks;	/*  44 */

	/* Checksum */
	__le32		crc;			/*  48 */

	/* DM-Zoned label */
	u8		dmz_label[32];		/*  80 */

	/* DM-Zoned UUID */
	u8		dmz_uuid[16];		/*  96 */

	/* Device UUID */
	u8		dev_uuid[16];		/* 112 */

	/* Padding to full 512B sector */
	u8		reserved[400];		/* 512 */
};

/*
 * Chunk mapping entry: entries are indexed by chunk number
 * and give the zone ID (dzone_id) mapping the chunk on disk.
 * This zone may be sequential or random. If it is a sequential
 * zone, a second zone (bzone_id) used as a write buffer may
 * also be specified. This second zone will always be a randomly
 * writeable zone.
 */
struct dmz_map {
	__le32			dzone_id;
	__le32			bzone_id;
};

/*
 * Chunk mapping table metadata: 512 8-bytes entries per 4KB block.
 */
#define DMZ_MAP_ENTRIES		(DMZ_BLOCK_SIZE / sizeof(struct dmz_map))
#define DMZ_MAP_ENTRIES_SHIFT	(ilog2(DMZ_MAP_ENTRIES))
#define DMZ_MAP_ENTRIES_MASK	(DMZ_MAP_ENTRIES - 1)
#define DMZ_MAP_UNMAPPED	UINT_MAX

/*
 * Meta data block descriptor (for cached metadata blocks).
 */
struct dmz_mblock {
	struct rb_node		node;
	struct list_head	link;
	sector_t		no;
	unsigned int		ref;
	unsigned long		state;
	struct page		*page;
	void			*data;
};

/*
 * Metadata block state flags.
 */
enum {
	DMZ_META_DIRTY,
	DMZ_META_READING,
	DMZ_META_WRITING,
	DMZ_META_ERROR,
};

/*
 * Super block information (one per metadata set).
 */
struct dmz_sb {
	sector_t		block;
	struct dmz_dev		*dev;
	struct dmz_mblock	*mblk;
	struct dmz_super	*sb;
	struct dm_zone		*zone;
};

/*
 * In-memory metadata.
 */
struct dmz_metadata {
	struct dmz_dev		*dev;
	unsigned int		nr_devs;

	char			devname[BDEVNAME_SIZE];
	char			label[BDEVNAME_SIZE];
	uuid_t			uuid;

	sector_t		zone_bitmap_size;
	unsigned int		zone_nr_bitmap_blocks;
	unsigned int		zone_bits_per_mblk;

	sector_t		zone_nr_blocks;
	sector_t		zone_nr_blocks_shift;

	sector_t		zone_nr_sectors;
	sector_t		zone_nr_sectors_shift;

	unsigned int		nr_bitmap_blocks;
	unsigned int		nr_map_blocks;

	unsigned int		nr_zones;
	unsigned int		nr_useable_zones;
	unsigned int		nr_meta_blocks;
	unsigned int		nr_meta_zones;
	unsigned int		nr_data_zones;
	unsigned int		nr_cache_zones;
	unsigned int		nr_rnd_zones;
	unsigned int		nr_reserved_seq;
	unsigned int		nr_chunks;

	/* Zone information array */
	struct xarray		zones;

	struct dmz_sb		sb[2];
	unsigned int		mblk_primary;
	unsigned int		sb_version;
	u64			sb_gen;
	unsigned int		min_nr_mblks;
	unsigned int		max_nr_mblks;
	atomic_t		nr_mblks;
	struct rw_semaphore	mblk_sem;
	struct mutex		mblk_flush_lock;
	spinlock_t		mblk_lock;
	struct rb_root		mblk_rbtree;
	struct list_head	mblk_lru_list;
	struct list_head	mblk_dirty_list;
	struct shrinker		mblk_shrinker;

	/* Zone allocation management */
	struct mutex		map_lock;
	struct dmz_mblock	**map_mblk;

	unsigned int		nr_cache;
	atomic_t		unmap_nr_cache;
	struct list_head	unmap_cache_list;
	struct list_head	map_cache_list;

	atomic_t		nr_reserved_seq_zones;
	struct list_head	reserved_seq_zones_list;

	wait_queue_head_t	free_wq;
};

#define dmz_zmd_info(zmd, format, args...)	\
	DMINFO("(%s): " format, (zmd)->label, ## args)

#define dmz_zmd_err(zmd, format, args...)	\
	DMERR("(%s): " format, (zmd)->label, ## args)

#define dmz_zmd_warn(zmd, format, args...)	\
	DMWARN("(%s): " format, (zmd)->label, ## args)

#define dmz_zmd_debug(zmd, format, args...)	\
	DMDEBUG("(%s): " format, (zmd)->label, ## args)
/*
 * Various accessors
 */
static unsigned int dmz_dev_zone_id(struct dmz_metadata *zmd, struct dm_zone *zone)
{
	if (WARN_ON(!zone))
		return 0;

	return zone->id - zone->dev->zone_offset;
}

sector_t dmz_start_sect(struct dmz_metadata *zmd, struct dm_zone *zone)
{
	unsigned int zone_id = dmz_dev_zone_id(zmd, zone);

	return (sector_t)zone_id << zmd->zone_nr_sectors_shift;
}

sector_t dmz_start_block(struct dmz_metadata *zmd, struct dm_zone *zone)
{
	unsigned int zone_id = dmz_dev_zone_id(zmd, zone);

	return (sector_t)zone_id << zmd->zone_nr_blocks_shift;
}

unsigned int dmz_zone_nr_blocks(struct dmz_metadata *zmd)
{
	return zmd->zone_nr_blocks;
}

unsigned int dmz_zone_nr_blocks_shift(struct dmz_metadata *zmd)
{
	return zmd->zone_nr_blocks_shift;
}

unsigned int dmz_zone_nr_sectors(struct dmz_metadata *zmd)
{
	return zmd->zone_nr_sectors;
}

unsigned int dmz_zone_nr_sectors_shift(struct dmz_metadata *zmd)
{
	return zmd->zone_nr_sectors_shift;
}

unsigned int dmz_nr_zones(struct dmz_metadata *zmd)
{
	return zmd->nr_zones;
}

unsigned int dmz_nr_chunks(struct dmz_metadata *zmd)
{
	return zmd->nr_chunks;
}

unsigned int dmz_nr_rnd_zones(struct dmz_metadata *zmd, int idx)
<<<<<<< HEAD
{
	return zmd->dev[idx].nr_rnd;
}

unsigned int dmz_nr_unmap_rnd_zones(struct dmz_metadata *zmd, int idx)
{
	return atomic_read(&zmd->dev[idx].unmap_nr_rnd);
}

unsigned int dmz_nr_cache_zones(struct dmz_metadata *zmd)
{
=======
{
	return zmd->dev[idx].nr_rnd;
}

unsigned int dmz_nr_unmap_rnd_zones(struct dmz_metadata *zmd, int idx)
{
	return atomic_read(&zmd->dev[idx].unmap_nr_rnd);
}

unsigned int dmz_nr_cache_zones(struct dmz_metadata *zmd)
{
>>>>>>> 84569f32
	return zmd->nr_cache;
}

unsigned int dmz_nr_unmap_cache_zones(struct dmz_metadata *zmd)
{
	return atomic_read(&zmd->unmap_nr_cache);
}

unsigned int dmz_nr_seq_zones(struct dmz_metadata *zmd, int idx)
{
	return zmd->dev[idx].nr_seq;
}

unsigned int dmz_nr_unmap_seq_zones(struct dmz_metadata *zmd, int idx)
{
	return atomic_read(&zmd->dev[idx].unmap_nr_seq);
}

static struct dm_zone *dmz_get(struct dmz_metadata *zmd, unsigned int zone_id)
{
	return xa_load(&zmd->zones, zone_id);
}

static struct dm_zone *dmz_insert(struct dmz_metadata *zmd,
				  unsigned int zone_id, struct dmz_dev *dev)
{
	struct dm_zone *zone = kzalloc(sizeof(struct dm_zone), GFP_KERNEL);

	if (!zone)
		return ERR_PTR(-ENOMEM);

	if (xa_insert(&zmd->zones, zone_id, zone, GFP_KERNEL)) {
		kfree(zone);
		return ERR_PTR(-EBUSY);
	}

	INIT_LIST_HEAD(&zone->link);
	atomic_set(&zone->refcount, 0);
	zone->id = zone_id;
	zone->chunk = DMZ_MAP_UNMAPPED;
	zone->dev = dev;

	return zone;
}

const char *dmz_metadata_label(struct dmz_metadata *zmd)
{
	return (const char *)zmd->label;
}

bool dmz_check_dev(struct dmz_metadata *zmd)
{
	unsigned int i;

	for (i = 0; i < zmd->nr_devs; i++) {
		if (!dmz_check_bdev(&zmd->dev[i]))
			return false;
	}
	return true;
}

bool dmz_dev_is_dying(struct dmz_metadata *zmd)
{
	unsigned int i;

	for (i = 0; i < zmd->nr_devs; i++) {
		if (dmz_bdev_is_dying(&zmd->dev[i]))
			return true;
	}
	return false;
}

/*
 * Lock/unlock mapping table.
 * The map lock also protects all the zone lists.
 */
void dmz_lock_map(struct dmz_metadata *zmd)
{
	mutex_lock(&zmd->map_lock);
}

void dmz_unlock_map(struct dmz_metadata *zmd)
{
	mutex_unlock(&zmd->map_lock);
}

/*
 * Lock/unlock metadata access. This is a "read" lock on a semaphore
 * that prevents metadata flush from running while metadata are being
 * modified. The actual metadata write mutual exclusion is achieved with
 * the map lock and zone state management (active and reclaim state are
 * mutually exclusive).
 */
void dmz_lock_metadata(struct dmz_metadata *zmd)
{
	down_read(&zmd->mblk_sem);
}

void dmz_unlock_metadata(struct dmz_metadata *zmd)
{
	up_read(&zmd->mblk_sem);
}

/*
 * Lock/unlock flush: prevent concurrent executions
 * of dmz_flush_metadata as well as metadata modification in reclaim
 * while flush is being executed.
 */
void dmz_lock_flush(struct dmz_metadata *zmd)
{
	mutex_lock(&zmd->mblk_flush_lock);
}

void dmz_unlock_flush(struct dmz_metadata *zmd)
{
	mutex_unlock(&zmd->mblk_flush_lock);
}

/*
 * Allocate a metadata block.
 */
static struct dmz_mblock *dmz_alloc_mblock(struct dmz_metadata *zmd,
					   sector_t mblk_no)
{
	struct dmz_mblock *mblk = NULL;

	/* See if we can reuse cached blocks */
	if (zmd->max_nr_mblks && atomic_read(&zmd->nr_mblks) > zmd->max_nr_mblks) {
		spin_lock(&zmd->mblk_lock);
		mblk = list_first_entry_or_null(&zmd->mblk_lru_list,
						struct dmz_mblock, link);
		if (mblk) {
			list_del_init(&mblk->link);
			rb_erase(&mblk->node, &zmd->mblk_rbtree);
			mblk->no = mblk_no;
		}
		spin_unlock(&zmd->mblk_lock);
		if (mblk)
			return mblk;
	}

	/* Allocate a new block */
	mblk = kmalloc(sizeof(struct dmz_mblock), GFP_NOIO);
	if (!mblk)
		return NULL;

	mblk->page = alloc_page(GFP_NOIO);
	if (!mblk->page) {
		kfree(mblk);
		return NULL;
	}

	RB_CLEAR_NODE(&mblk->node);
	INIT_LIST_HEAD(&mblk->link);
	mblk->ref = 0;
	mblk->state = 0;
	mblk->no = mblk_no;
	mblk->data = page_address(mblk->page);

	atomic_inc(&zmd->nr_mblks);

	return mblk;
}

/*
 * Free a metadata block.
 */
static void dmz_free_mblock(struct dmz_metadata *zmd, struct dmz_mblock *mblk)
{
	__free_pages(mblk->page, 0);
	kfree(mblk);

	atomic_dec(&zmd->nr_mblks);
}

/*
 * Insert a metadata block in the rbtree.
 */
static void dmz_insert_mblock(struct dmz_metadata *zmd, struct dmz_mblock *mblk)
{
	struct rb_root *root = &zmd->mblk_rbtree;
	struct rb_node **new = &(root->rb_node), *parent = NULL;
	struct dmz_mblock *b;

	/* Figure out where to put the new node */
	while (*new) {
		b = container_of(*new, struct dmz_mblock, node);
		parent = *new;
		new = (b->no < mblk->no) ? &((*new)->rb_left) : &((*new)->rb_right);
	}

	/* Add new node and rebalance tree */
	rb_link_node(&mblk->node, parent, new);
	rb_insert_color(&mblk->node, root);
}

/*
 * Lookup a metadata block in the rbtree. If the block is found, increment
 * its reference count.
 */
static struct dmz_mblock *dmz_get_mblock_fast(struct dmz_metadata *zmd,
					      sector_t mblk_no)
{
	struct rb_root *root = &zmd->mblk_rbtree;
	struct rb_node *node = root->rb_node;
	struct dmz_mblock *mblk;

	while (node) {
		mblk = container_of(node, struct dmz_mblock, node);
		if (mblk->no == mblk_no) {
			/*
			 * If this is the first reference to the block,
			 * remove it from the LRU list.
			 */
			mblk->ref++;
			if (mblk->ref == 1 &&
			    !test_bit(DMZ_META_DIRTY, &mblk->state))
				list_del_init(&mblk->link);
			return mblk;
		}
		node = (mblk->no < mblk_no) ? node->rb_left : node->rb_right;
	}

	return NULL;
}

/*
 * Metadata block BIO end callback.
 */
static void dmz_mblock_bio_end_io(struct bio *bio)
{
	struct dmz_mblock *mblk = bio->bi_private;
	int flag;

	if (bio->bi_status)
		set_bit(DMZ_META_ERROR, &mblk->state);

	if (bio_op(bio) == REQ_OP_WRITE)
		flag = DMZ_META_WRITING;
	else
		flag = DMZ_META_READING;

	clear_bit_unlock(flag, &mblk->state);
	smp_mb__after_atomic();
	wake_up_bit(&mblk->state, flag);

	bio_put(bio);
}

/*
 * Read an uncached metadata block from disk and add it to the cache.
 */
static struct dmz_mblock *dmz_get_mblock_slow(struct dmz_metadata *zmd,
					      sector_t mblk_no)
{
	struct dmz_mblock *mblk, *m;
	sector_t block = zmd->sb[zmd->mblk_primary].block + mblk_no;
	struct dmz_dev *dev = zmd->sb[zmd->mblk_primary].dev;
	struct bio *bio;

	if (dmz_bdev_is_dying(dev))
		return ERR_PTR(-EIO);

	/* Get a new block and a BIO to read it */
	mblk = dmz_alloc_mblock(zmd, mblk_no);
	if (!mblk)
		return ERR_PTR(-ENOMEM);

	bio = bio_alloc(GFP_NOIO, 1);
	if (!bio) {
		dmz_free_mblock(zmd, mblk);
		return ERR_PTR(-ENOMEM);
	}

	spin_lock(&zmd->mblk_lock);

	/*
	 * Make sure that another context did not start reading
	 * the block already.
	 */
	m = dmz_get_mblock_fast(zmd, mblk_no);
	if (m) {
		spin_unlock(&zmd->mblk_lock);
		dmz_free_mblock(zmd, mblk);
		bio_put(bio);
		return m;
	}

	mblk->ref++;
	set_bit(DMZ_META_READING, &mblk->state);
	dmz_insert_mblock(zmd, mblk);

	spin_unlock(&zmd->mblk_lock);

	/* Submit read BIO */
	bio->bi_iter.bi_sector = dmz_blk2sect(block);
	bio_set_dev(bio, dev->bdev);
	bio->bi_private = mblk;
	bio->bi_end_io = dmz_mblock_bio_end_io;
	bio_set_op_attrs(bio, REQ_OP_READ, REQ_META | REQ_PRIO);
	bio_add_page(bio, mblk->page, DMZ_BLOCK_SIZE, 0);
	submit_bio(bio);

	return mblk;
}

/*
 * Free metadata blocks.
 */
static unsigned long dmz_shrink_mblock_cache(struct dmz_metadata *zmd,
					     unsigned long limit)
{
	struct dmz_mblock *mblk;
	unsigned long count = 0;

	if (!zmd->max_nr_mblks)
		return 0;

	while (!list_empty(&zmd->mblk_lru_list) &&
	       atomic_read(&zmd->nr_mblks) > zmd->min_nr_mblks &&
	       count < limit) {
		mblk = list_first_entry(&zmd->mblk_lru_list,
					struct dmz_mblock, link);
		list_del_init(&mblk->link);
		rb_erase(&mblk->node, &zmd->mblk_rbtree);
		dmz_free_mblock(zmd, mblk);
		count++;
	}

	return count;
}

/*
 * For mblock shrinker: get the number of unused metadata blocks in the cache.
 */
static unsigned long dmz_mblock_shrinker_count(struct shrinker *shrink,
					       struct shrink_control *sc)
{
	struct dmz_metadata *zmd = container_of(shrink, struct dmz_metadata, mblk_shrinker);

	return atomic_read(&zmd->nr_mblks);
}

/*
 * For mblock shrinker: scan unused metadata blocks and shrink the cache.
 */
static unsigned long dmz_mblock_shrinker_scan(struct shrinker *shrink,
					      struct shrink_control *sc)
{
	struct dmz_metadata *zmd = container_of(shrink, struct dmz_metadata, mblk_shrinker);
	unsigned long count;

	spin_lock(&zmd->mblk_lock);
	count = dmz_shrink_mblock_cache(zmd, sc->nr_to_scan);
	spin_unlock(&zmd->mblk_lock);

	return count ? count : SHRINK_STOP;
}

/*
 * Release a metadata block.
 */
static void dmz_release_mblock(struct dmz_metadata *zmd,
			       struct dmz_mblock *mblk)
{

	if (!mblk)
		return;

	spin_lock(&zmd->mblk_lock);

	mblk->ref--;
	if (mblk->ref == 0) {
		if (test_bit(DMZ_META_ERROR, &mblk->state)) {
			rb_erase(&mblk->node, &zmd->mblk_rbtree);
			dmz_free_mblock(zmd, mblk);
		} else if (!test_bit(DMZ_META_DIRTY, &mblk->state)) {
			list_add_tail(&mblk->link, &zmd->mblk_lru_list);
			dmz_shrink_mblock_cache(zmd, 1);
		}
	}

	spin_unlock(&zmd->mblk_lock);
}

/*
 * Get a metadata block from the rbtree. If the block
 * is not present, read it from disk.
 */
static struct dmz_mblock *dmz_get_mblock(struct dmz_metadata *zmd,
					 sector_t mblk_no)
{
	struct dmz_mblock *mblk;
	struct dmz_dev *dev = zmd->sb[zmd->mblk_primary].dev;

	/* Check rbtree */
	spin_lock(&zmd->mblk_lock);
	mblk = dmz_get_mblock_fast(zmd, mblk_no);
	spin_unlock(&zmd->mblk_lock);

	if (!mblk) {
		/* Cache miss: read the block from disk */
		mblk = dmz_get_mblock_slow(zmd, mblk_no);
		if (IS_ERR(mblk))
			return mblk;
	}

	/* Wait for on-going read I/O and check for error */
	wait_on_bit_io(&mblk->state, DMZ_META_READING,
		       TASK_UNINTERRUPTIBLE);
	if (test_bit(DMZ_META_ERROR, &mblk->state)) {
		dmz_release_mblock(zmd, mblk);
		dmz_check_bdev(dev);
		return ERR_PTR(-EIO);
	}

	return mblk;
}

/*
 * Mark a metadata block dirty.
 */
static void dmz_dirty_mblock(struct dmz_metadata *zmd, struct dmz_mblock *mblk)
{
	spin_lock(&zmd->mblk_lock);
	if (!test_and_set_bit(DMZ_META_DIRTY, &mblk->state))
		list_add_tail(&mblk->link, &zmd->mblk_dirty_list);
	spin_unlock(&zmd->mblk_lock);
}

/*
 * Issue a metadata block write BIO.
 */
static int dmz_write_mblock(struct dmz_metadata *zmd, struct dmz_mblock *mblk,
			    unsigned int set)
{
	struct dmz_dev *dev = zmd->sb[set].dev;
	sector_t block = zmd->sb[set].block + mblk->no;
	struct bio *bio;

	if (dmz_bdev_is_dying(dev))
		return -EIO;

	bio = bio_alloc(GFP_NOIO, 1);
	if (!bio) {
		set_bit(DMZ_META_ERROR, &mblk->state);
		return -ENOMEM;
	}

	set_bit(DMZ_META_WRITING, &mblk->state);

	bio->bi_iter.bi_sector = dmz_blk2sect(block);
	bio_set_dev(bio, dev->bdev);
	bio->bi_private = mblk;
	bio->bi_end_io = dmz_mblock_bio_end_io;
	bio_set_op_attrs(bio, REQ_OP_WRITE, REQ_META | REQ_PRIO);
	bio_add_page(bio, mblk->page, DMZ_BLOCK_SIZE, 0);
	submit_bio(bio);

	return 0;
}

/*
 * Read/write a metadata block.
 */
static int dmz_rdwr_block(struct dmz_dev *dev, int op,
			  sector_t block, struct page *page)
{
	struct bio *bio;
	int ret;

	if (WARN_ON(!dev))
		return -EIO;

	if (dmz_bdev_is_dying(dev))
		return -EIO;

	bio = bio_alloc(GFP_NOIO, 1);
	if (!bio)
		return -ENOMEM;

	bio->bi_iter.bi_sector = dmz_blk2sect(block);
	bio_set_dev(bio, dev->bdev);
	bio_set_op_attrs(bio, op, REQ_SYNC | REQ_META | REQ_PRIO);
	bio_add_page(bio, page, DMZ_BLOCK_SIZE, 0);
	ret = submit_bio_wait(bio);
	bio_put(bio);

	if (ret)
		dmz_check_bdev(dev);
	return ret;
}

/*
 * Write super block of the specified metadata set.
 */
static int dmz_write_sb(struct dmz_metadata *zmd, unsigned int set)
{
	struct dmz_mblock *mblk = zmd->sb[set].mblk;
	struct dmz_super *sb = zmd->sb[set].sb;
	struct dmz_dev *dev = zmd->sb[set].dev;
	sector_t sb_block;
	u64 sb_gen = zmd->sb_gen + 1;
	int ret;

	sb->magic = cpu_to_le32(DMZ_MAGIC);

	sb->version = cpu_to_le32(zmd->sb_version);
	if (zmd->sb_version > 1) {
		BUILD_BUG_ON(UUID_SIZE != 16);
		export_uuid(sb->dmz_uuid, &zmd->uuid);
		memcpy(sb->dmz_label, zmd->label, BDEVNAME_SIZE);
		export_uuid(sb->dev_uuid, &dev->uuid);
	}

	sb->gen = cpu_to_le64(sb_gen);

	/*
	 * The metadata always references the absolute block address,
	 * ie relative to the entire block range, not the per-device
	 * block address.
	 */
	sb_block = zmd->sb[set].zone->id << zmd->zone_nr_blocks_shift;
	sb->sb_block = cpu_to_le64(sb_block);
	sb->nr_meta_blocks = cpu_to_le32(zmd->nr_meta_blocks);
	sb->nr_reserved_seq = cpu_to_le32(zmd->nr_reserved_seq);
	sb->nr_chunks = cpu_to_le32(zmd->nr_chunks);

	sb->nr_map_blocks = cpu_to_le32(zmd->nr_map_blocks);
	sb->nr_bitmap_blocks = cpu_to_le32(zmd->nr_bitmap_blocks);

	sb->crc = 0;
	sb->crc = cpu_to_le32(crc32_le(sb_gen, (unsigned char *)sb, DMZ_BLOCK_SIZE));

	ret = dmz_rdwr_block(dev, REQ_OP_WRITE, zmd->sb[set].block,
			     mblk->page);
	if (ret == 0)
		ret = blkdev_issue_flush(dev->bdev, GFP_NOIO);

	return ret;
}

/*
 * Write dirty metadata blocks to the specified set.
 */
static int dmz_write_dirty_mblocks(struct dmz_metadata *zmd,
				   struct list_head *write_list,
				   unsigned int set)
{
	struct dmz_mblock *mblk;
	struct dmz_dev *dev = zmd->sb[set].dev;
	struct blk_plug plug;
	int ret = 0, nr_mblks_submitted = 0;

	/* Issue writes */
	blk_start_plug(&plug);
	list_for_each_entry(mblk, write_list, link) {
		ret = dmz_write_mblock(zmd, mblk, set);
		if (ret)
			break;
		nr_mblks_submitted++;
	}
	blk_finish_plug(&plug);

	/* Wait for completion */
	list_for_each_entry(mblk, write_list, link) {
		if (!nr_mblks_submitted)
			break;
		wait_on_bit_io(&mblk->state, DMZ_META_WRITING,
			       TASK_UNINTERRUPTIBLE);
		if (test_bit(DMZ_META_ERROR, &mblk->state)) {
			clear_bit(DMZ_META_ERROR, &mblk->state);
			dmz_check_bdev(dev);
			ret = -EIO;
		}
		nr_mblks_submitted--;
	}

	/* Flush drive cache (this will also sync data) */
	if (ret == 0)
		ret = blkdev_issue_flush(dev->bdev, GFP_NOIO);

	return ret;
}

/*
 * Log dirty metadata blocks.
 */
static int dmz_log_dirty_mblocks(struct dmz_metadata *zmd,
				 struct list_head *write_list)
{
	unsigned int log_set = zmd->mblk_primary ^ 0x1;
	int ret;

	/* Write dirty blocks to the log */
	ret = dmz_write_dirty_mblocks(zmd, write_list, log_set);
	if (ret)
		return ret;

	/*
	 * No error so far: now validate the log by updating the
	 * log index super block generation.
	 */
	ret = dmz_write_sb(zmd, log_set);
	if (ret)
		return ret;

	return 0;
}

/*
 * Flush dirty metadata blocks.
 */
int dmz_flush_metadata(struct dmz_metadata *zmd)
{
	struct dmz_mblock *mblk;
	struct list_head write_list;
	struct dmz_dev *dev;
	int ret;

	if (WARN_ON(!zmd))
		return 0;

	INIT_LIST_HEAD(&write_list);

	/*
	 * Make sure that metadata blocks are stable before logging: take
	 * the write lock on the metadata semaphore to prevent target BIOs
	 * from modifying metadata.
	 */
	down_write(&zmd->mblk_sem);
	dev = zmd->sb[zmd->mblk_primary].dev;

	/*
	 * This is called from the target flush work and reclaim work.
	 * Concurrent execution is not allowed.
	 */
	dmz_lock_flush(zmd);

	if (dmz_bdev_is_dying(dev)) {
		ret = -EIO;
		goto out;
	}

	/* Get dirty blocks */
	spin_lock(&zmd->mblk_lock);
	list_splice_init(&zmd->mblk_dirty_list, &write_list);
	spin_unlock(&zmd->mblk_lock);

	/* If there are no dirty metadata blocks, just flush the device cache */
	if (list_empty(&write_list)) {
		ret = blkdev_issue_flush(dev->bdev, GFP_NOIO);
		goto err;
	}

	/*
	 * The primary metadata set is still clean. Keep it this way until
	 * all updates are successful in the secondary set. That is, use
	 * the secondary set as a log.
	 */
	ret = dmz_log_dirty_mblocks(zmd, &write_list);
	if (ret)
		goto err;

	/*
	 * The log is on disk. It is now safe to update in place
	 * in the primary metadata set.
	 */
	ret = dmz_write_dirty_mblocks(zmd, &write_list, zmd->mblk_primary);
	if (ret)
		goto err;

	ret = dmz_write_sb(zmd, zmd->mblk_primary);
	if (ret)
		goto err;

	while (!list_empty(&write_list)) {
		mblk = list_first_entry(&write_list, struct dmz_mblock, link);
		list_del_init(&mblk->link);

		spin_lock(&zmd->mblk_lock);
		clear_bit(DMZ_META_DIRTY, &mblk->state);
		if (mblk->ref == 0)
			list_add_tail(&mblk->link, &zmd->mblk_lru_list);
		spin_unlock(&zmd->mblk_lock);
	}

	zmd->sb_gen++;
out:
	dmz_unlock_flush(zmd);
	up_write(&zmd->mblk_sem);

	return ret;

err:
	if (!list_empty(&write_list)) {
		spin_lock(&zmd->mblk_lock);
		list_splice(&write_list, &zmd->mblk_dirty_list);
		spin_unlock(&zmd->mblk_lock);
	}
	if (!dmz_check_bdev(dev))
		ret = -EIO;
	goto out;
}

/*
 * Check super block.
 */
static int dmz_check_sb(struct dmz_metadata *zmd, struct dmz_sb *dsb,
			bool tertiary)
{
	struct dmz_super *sb = dsb->sb;
	struct dmz_dev *dev = dsb->dev;
	unsigned int nr_meta_zones, nr_data_zones;
	u32 crc, stored_crc;
	u64 gen, sb_block;

	if (le32_to_cpu(sb->magic) != DMZ_MAGIC) {
		dmz_dev_err(dev, "Invalid meta magic (needed 0x%08x, got 0x%08x)",
			    DMZ_MAGIC, le32_to_cpu(sb->magic));
		return -ENXIO;
	}

	zmd->sb_version = le32_to_cpu(sb->version);
	if (zmd->sb_version > DMZ_META_VER) {
		dmz_dev_err(dev, "Invalid meta version (needed %d, got %d)",
			    DMZ_META_VER, zmd->sb_version);
		return -EINVAL;
	}
	if (zmd->sb_version < 2 && tertiary) {
		dmz_dev_err(dev, "Tertiary superblocks are not supported");
		return -EINVAL;
	}

	gen = le64_to_cpu(sb->gen);
	stored_crc = le32_to_cpu(sb->crc);
	sb->crc = 0;
	crc = crc32_le(gen, (unsigned char *)sb, DMZ_BLOCK_SIZE);
	if (crc != stored_crc) {
		dmz_dev_err(dev, "Invalid checksum (needed 0x%08x, got 0x%08x)",
			    crc, stored_crc);
		return -ENXIO;
	}

	sb_block = le64_to_cpu(sb->sb_block);
	if (sb_block != (u64)dsb->zone->id << zmd->zone_nr_blocks_shift ) {
		dmz_dev_err(dev, "Invalid superblock position "
			    "(is %llu expected %llu)",
			    sb_block,
			    (u64)dsb->zone->id << zmd->zone_nr_blocks_shift);
		return -EINVAL;
	}
	if (zmd->sb_version > 1) {
		uuid_t sb_uuid;

		import_uuid(&sb_uuid, sb->dmz_uuid);
		if (uuid_is_null(&sb_uuid)) {
			dmz_dev_err(dev, "NULL DM-Zoned uuid");
			return -ENXIO;
		} else if (uuid_is_null(&zmd->uuid)) {
			uuid_copy(&zmd->uuid, &sb_uuid);
		} else if (!uuid_equal(&zmd->uuid, &sb_uuid)) {
			dmz_dev_err(dev, "mismatching DM-Zoned uuid, "
				    "is %pUl expected %pUl",
				    &sb_uuid, &zmd->uuid);
			return -ENXIO;
		}
		if (!strlen(zmd->label))
			memcpy(zmd->label, sb->dmz_label, BDEVNAME_SIZE);
		else if (memcmp(zmd->label, sb->dmz_label, BDEVNAME_SIZE)) {
			dmz_dev_err(dev, "mismatching DM-Zoned label, "
				    "is %s expected %s",
				    sb->dmz_label, zmd->label);
			return -ENXIO;
		}
		import_uuid(&dev->uuid, sb->dev_uuid);
		if (uuid_is_null(&dev->uuid)) {
			dmz_dev_err(dev, "NULL device uuid");
			return -ENXIO;
		}

		if (tertiary) {
			/*
			 * Generation number should be 0, but it doesn't
			 * really matter if it isn't.
			 */
			if (gen != 0)
				dmz_dev_warn(dev, "Invalid generation %llu",
					    gen);
			return 0;
		}
	}

	nr_meta_zones = (le32_to_cpu(sb->nr_meta_blocks) + zmd->zone_nr_blocks - 1)
		>> zmd->zone_nr_blocks_shift;
	if (!nr_meta_zones ||
	    (zmd->nr_devs <= 1 && nr_meta_zones >= zmd->nr_rnd_zones) ||
	    (zmd->nr_devs > 1 && nr_meta_zones >= zmd->nr_cache_zones)) {
		dmz_dev_err(dev, "Invalid number of metadata blocks");
		return -ENXIO;
	}

	if (!le32_to_cpu(sb->nr_reserved_seq) ||
	    le32_to_cpu(sb->nr_reserved_seq) >= (zmd->nr_useable_zones - nr_meta_zones)) {
		dmz_dev_err(dev, "Invalid number of reserved sequential zones");
		return -ENXIO;
	}

	nr_data_zones = zmd->nr_useable_zones -
		(nr_meta_zones * 2 + le32_to_cpu(sb->nr_reserved_seq));
	if (le32_to_cpu(sb->nr_chunks) > nr_data_zones) {
		dmz_dev_err(dev, "Invalid number of chunks %u / %u",
			    le32_to_cpu(sb->nr_chunks), nr_data_zones);
		return -ENXIO;
	}

	/* OK */
	zmd->nr_meta_blocks = le32_to_cpu(sb->nr_meta_blocks);
	zmd->nr_reserved_seq = le32_to_cpu(sb->nr_reserved_seq);
	zmd->nr_chunks = le32_to_cpu(sb->nr_chunks);
	zmd->nr_map_blocks = le32_to_cpu(sb->nr_map_blocks);
	zmd->nr_bitmap_blocks = le32_to_cpu(sb->nr_bitmap_blocks);
	zmd->nr_meta_zones = nr_meta_zones;
	zmd->nr_data_zones = nr_data_zones;

	return 0;
}

/*
 * Read the first or second super block from disk.
 */
static int dmz_read_sb(struct dmz_metadata *zmd, struct dmz_sb *sb, int set)
{
	dmz_zmd_debug(zmd, "read superblock set %d dev %s block %llu",
		      set, sb->dev->name, sb->block);

	return dmz_rdwr_block(sb->dev, REQ_OP_READ,
			      sb->block, sb->mblk->page);
}

/*
 * Determine the position of the secondary super blocks on disk.
 * This is used only if a corruption of the primary super block
 * is detected.
 */
static int dmz_lookup_secondary_sb(struct dmz_metadata *zmd)
{
	unsigned int zone_nr_blocks = zmd->zone_nr_blocks;
	struct dmz_mblock *mblk;
	unsigned int zone_id = zmd->sb[0].zone->id;
	int i;

	/* Allocate a block */
	mblk = dmz_alloc_mblock(zmd, 0);
	if (!mblk)
		return -ENOMEM;

	zmd->sb[1].mblk = mblk;
	zmd->sb[1].sb = mblk->data;

	/* Bad first super block: search for the second one */
	zmd->sb[1].block = zmd->sb[0].block + zone_nr_blocks;
	zmd->sb[1].zone = dmz_get(zmd, zone_id + 1);
	zmd->sb[1].dev = zmd->sb[0].dev;
	for (i = 1; i < zmd->nr_rnd_zones; i++) {
		if (dmz_read_sb(zmd, &zmd->sb[1], 1) != 0)
			break;
		if (le32_to_cpu(zmd->sb[1].sb->magic) == DMZ_MAGIC)
			return 0;
		zmd->sb[1].block += zone_nr_blocks;
		zmd->sb[1].zone = dmz_get(zmd, zone_id + i);
	}

	dmz_free_mblock(zmd, mblk);
	zmd->sb[1].mblk = NULL;
	zmd->sb[1].zone = NULL;
	zmd->sb[1].dev = NULL;

	return -EIO;
}

/*
 * Read a super block from disk.
 */
static int dmz_get_sb(struct dmz_metadata *zmd, struct dmz_sb *sb, int set)
{
	struct dmz_mblock *mblk;
	int ret;

	/* Allocate a block */
	mblk = dmz_alloc_mblock(zmd, 0);
	if (!mblk)
		return -ENOMEM;

	sb->mblk = mblk;
	sb->sb = mblk->data;

	/* Read super block */
	ret = dmz_read_sb(zmd, sb, set);
	if (ret) {
		dmz_free_mblock(zmd, mblk);
		sb->mblk = NULL;
		return ret;
	}

	return 0;
}

/*
 * Recover a metadata set.
 */
static int dmz_recover_mblocks(struct dmz_metadata *zmd, unsigned int dst_set)
{
	unsigned int src_set = dst_set ^ 0x1;
	struct page *page;
	int i, ret;

	dmz_dev_warn(zmd->sb[dst_set].dev,
		     "Metadata set %u invalid: recovering", dst_set);

	if (dst_set == 0)
		zmd->sb[0].block = dmz_start_block(zmd, zmd->sb[0].zone);
	else
		zmd->sb[1].block = dmz_start_block(zmd, zmd->sb[1].zone);

	page = alloc_page(GFP_NOIO);
	if (!page)
		return -ENOMEM;

	/* Copy metadata blocks */
	for (i = 1; i < zmd->nr_meta_blocks; i++) {
		ret = dmz_rdwr_block(zmd->sb[src_set].dev, REQ_OP_READ,
				     zmd->sb[src_set].block + i, page);
		if (ret)
			goto out;
		ret = dmz_rdwr_block(zmd->sb[dst_set].dev, REQ_OP_WRITE,
				     zmd->sb[dst_set].block + i, page);
		if (ret)
			goto out;
	}

	/* Finalize with the super block */
	if (!zmd->sb[dst_set].mblk) {
		zmd->sb[dst_set].mblk = dmz_alloc_mblock(zmd, 0);
		if (!zmd->sb[dst_set].mblk) {
			ret = -ENOMEM;
			goto out;
		}
		zmd->sb[dst_set].sb = zmd->sb[dst_set].mblk->data;
	}

	ret = dmz_write_sb(zmd, dst_set);
out:
	__free_pages(page, 0);

	return ret;
}

/*
 * Get super block from disk.
 */
static int dmz_load_sb(struct dmz_metadata *zmd)
{
	bool sb_good[2] = {false, false};
	u64 sb_gen[2] = {0, 0};
	int ret;

	if (!zmd->sb[0].zone) {
		dmz_zmd_err(zmd, "Primary super block zone not set");
		return -ENXIO;
	}

	/* Read and check the primary super block */
	zmd->sb[0].block = dmz_start_block(zmd, zmd->sb[0].zone);
	zmd->sb[0].dev = zmd->sb[0].zone->dev;
	ret = dmz_get_sb(zmd, &zmd->sb[0], 0);
	if (ret) {
		dmz_dev_err(zmd->sb[0].dev, "Read primary super block failed");
		return ret;
	}

	ret = dmz_check_sb(zmd, &zmd->sb[0], false);

	/* Read and check secondary super block */
	if (ret == 0) {
		sb_good[0] = true;
		if (!zmd->sb[1].zone) {
			unsigned int zone_id =
				zmd->sb[0].zone->id + zmd->nr_meta_zones;

			zmd->sb[1].zone = dmz_get(zmd, zone_id);
		}
		zmd->sb[1].block = dmz_start_block(zmd, zmd->sb[1].zone);
		zmd->sb[1].dev = zmd->sb[0].dev;
		ret = dmz_get_sb(zmd, &zmd->sb[1], 1);
	} else
		ret = dmz_lookup_secondary_sb(zmd);

	if (ret) {
		dmz_dev_err(zmd->sb[1].dev, "Read secondary super block failed");
		return ret;
	}

	ret = dmz_check_sb(zmd, &zmd->sb[1], false);
	if (ret == 0)
		sb_good[1] = true;

	/* Use highest generation sb first */
	if (!sb_good[0] && !sb_good[1]) {
		dmz_zmd_err(zmd, "No valid super block found");
		return -EIO;
	}

	if (sb_good[0])
		sb_gen[0] = le64_to_cpu(zmd->sb[0].sb->gen);
	else {
		ret = dmz_recover_mblocks(zmd, 0);
		if (ret) {
			dmz_dev_err(zmd->sb[0].dev,
				    "Recovery of superblock 0 failed");
			return -EIO;
		}
	}

	if (sb_good[1])
		sb_gen[1] = le64_to_cpu(zmd->sb[1].sb->gen);
	else {
		ret = dmz_recover_mblocks(zmd, 1);

		if (ret) {
			dmz_dev_err(zmd->sb[1].dev,
				    "Recovery of superblock 1 failed");
			return -EIO;
		}
	}

	if (sb_gen[0] >= sb_gen[1]) {
		zmd->sb_gen = sb_gen[0];
		zmd->mblk_primary = 0;
	} else {
		zmd->sb_gen = sb_gen[1];
		zmd->mblk_primary = 1;
	}

	dmz_dev_debug(zmd->sb[zmd->mblk_primary].dev,
		      "Using super block %u (gen %llu)",
		      zmd->mblk_primary, zmd->sb_gen);

	if (zmd->sb_version > 1) {
		int i;
		struct dmz_sb *sb;

		sb = kzalloc(sizeof(struct dmz_sb), GFP_KERNEL);
		if (!sb)
			return -ENOMEM;
		for (i = 1; i < zmd->nr_devs; i++) {
			sb->block = 0;
			sb->zone = dmz_get(zmd, zmd->dev[i].zone_offset);
			sb->dev = &zmd->dev[i];
			if (!dmz_is_meta(sb->zone)) {
				dmz_dev_err(sb->dev,
					    "Tertiary super block zone %u not marked as metadata zone",
					    sb->zone->id);
				ret = -EINVAL;
				goto out_kfree;
			}
			ret = dmz_get_sb(zmd, sb, i + 1);
			if (ret) {
				dmz_dev_err(sb->dev,
					    "Read tertiary super block failed");
				dmz_free_mblock(zmd, sb->mblk);
				goto out_kfree;
			}
			ret = dmz_check_sb(zmd, sb, true);
			dmz_free_mblock(zmd, sb->mblk);
			if (ret == -EINVAL)
				goto out_kfree;
		}
	out_kfree:
		kfree(sb);
	}
	return ret;
}

/*
 * Initialize a zone descriptor.
 */
static int dmz_init_zone(struct blk_zone *blkz, unsigned int num, void *data)
{
	struct dmz_dev *dev = data;
	struct dmz_metadata *zmd = dev->metadata;
	int idx = num + dev->zone_offset;
	struct dm_zone *zone;
<<<<<<< HEAD

	zone = dmz_insert(zmd, idx, dev);
	if (IS_ERR(zone))
		return PTR_ERR(zone);

=======

	zone = dmz_insert(zmd, idx, dev);
	if (IS_ERR(zone))
		return PTR_ERR(zone);

>>>>>>> 84569f32
	if (blkz->len != zmd->zone_nr_sectors) {
		if (zmd->sb_version > 1) {
			/* Ignore the eventual runt (smaller) zone */
			set_bit(DMZ_OFFLINE, &zone->flags);
			return 0;
		} else if (blkz->start + blkz->len == dev->capacity)
			return 0;
		return -ENXIO;
	}

	switch (blkz->type) {
	case BLK_ZONE_TYPE_CONVENTIONAL:
		set_bit(DMZ_RND, &zone->flags);
		break;
	case BLK_ZONE_TYPE_SEQWRITE_REQ:
	case BLK_ZONE_TYPE_SEQWRITE_PREF:
		set_bit(DMZ_SEQ, &zone->flags);
		break;
	default:
		return -ENXIO;
	}

	if (dmz_is_rnd(zone))
		zone->wp_block = 0;
	else
		zone->wp_block = dmz_sect2blk(blkz->wp - blkz->start);

	if (blkz->cond == BLK_ZONE_COND_OFFLINE)
		set_bit(DMZ_OFFLINE, &zone->flags);
	else if (blkz->cond == BLK_ZONE_COND_READONLY)
		set_bit(DMZ_READ_ONLY, &zone->flags);
	else {
		zmd->nr_useable_zones++;
		if (dmz_is_rnd(zone)) {
			zmd->nr_rnd_zones++;
			if (zmd->nr_devs == 1 && !zmd->sb[0].zone) {
				/* Primary super block zone */
				zmd->sb[0].zone = zone;
			}
		}
		if (zmd->nr_devs > 1 && num == 0) {
			/*
			 * Tertiary superblock zones are always at the
			 * start of the zoned devices, so mark them
			 * as metadata zone.
			 */
			set_bit(DMZ_META, &zone->flags);
		}
	}
	return 0;
}

static int dmz_emulate_zones(struct dmz_metadata *zmd, struct dmz_dev *dev)
{
	int idx;
	sector_t zone_offset = 0;
<<<<<<< HEAD

	for(idx = 0; idx < dev->nr_zones; idx++) {
		struct dm_zone *zone;

=======

	for(idx = 0; idx < dev->nr_zones; idx++) {
		struct dm_zone *zone;

>>>>>>> 84569f32
		zone = dmz_insert(zmd, idx, dev);
		if (IS_ERR(zone))
			return PTR_ERR(zone);
		set_bit(DMZ_CACHE, &zone->flags);
		zone->wp_block = 0;
		zmd->nr_cache_zones++;
		zmd->nr_useable_zones++;
		if (dev->capacity - zone_offset < zmd->zone_nr_sectors) {
			/* Disable runt zone */
			set_bit(DMZ_OFFLINE, &zone->flags);
			break;
		}
		zone_offset += zmd->zone_nr_sectors;
	}
	return 0;
}

/*
 * Free zones descriptors.
 */
static void dmz_drop_zones(struct dmz_metadata *zmd)
{
	int idx;

	for(idx = 0; idx < zmd->nr_zones; idx++) {
		struct dm_zone *zone = xa_load(&zmd->zones, idx);

		kfree(zone);
		xa_erase(&zmd->zones, idx);
	}
	xa_destroy(&zmd->zones);
}

/*
 * Allocate and initialize zone descriptors using the zone
 * information from disk.
 */
static int dmz_init_zones(struct dmz_metadata *zmd)
{
	int i, ret;
	struct dmz_dev *zoned_dev = &zmd->dev[0];

	/* Init */
	zmd->zone_nr_sectors = zmd->dev[0].zone_nr_sectors;
	zmd->zone_nr_sectors_shift = ilog2(zmd->zone_nr_sectors);
	zmd->zone_nr_blocks = dmz_sect2blk(zmd->zone_nr_sectors);
	zmd->zone_nr_blocks_shift = ilog2(zmd->zone_nr_blocks);
	zmd->zone_bitmap_size = zmd->zone_nr_blocks >> 3;
	zmd->zone_nr_bitmap_blocks =
		max_t(sector_t, 1, zmd->zone_bitmap_size >> DMZ_BLOCK_SHIFT);
	zmd->zone_bits_per_mblk = min_t(sector_t, zmd->zone_nr_blocks,
					DMZ_BLOCK_SIZE_BITS);

	/* Allocate zone array */
	zmd->nr_zones = 0;
	for (i = 0; i < zmd->nr_devs; i++) {
		struct dmz_dev *dev = &zmd->dev[i];

		dev->metadata = zmd;
		zmd->nr_zones += dev->nr_zones;

		atomic_set(&dev->unmap_nr_rnd, 0);
		INIT_LIST_HEAD(&dev->unmap_rnd_list);
		INIT_LIST_HEAD(&dev->map_rnd_list);

		atomic_set(&dev->unmap_nr_seq, 0);
		INIT_LIST_HEAD(&dev->unmap_seq_list);
		INIT_LIST_HEAD(&dev->map_seq_list);
	}

	if (!zmd->nr_zones) {
		DMERR("(%s): No zones found", zmd->devname);
		return -ENXIO;
	}
	xa_init(&zmd->zones);
<<<<<<< HEAD

	DMDEBUG("(%s): Using %zu B for zone information",
		zmd->devname, sizeof(struct dm_zone) * zmd->nr_zones);

=======

	DMDEBUG("(%s): Using %zu B for zone information",
		zmd->devname, sizeof(struct dm_zone) * zmd->nr_zones);

>>>>>>> 84569f32
	if (zmd->nr_devs > 1) {
		ret = dmz_emulate_zones(zmd, &zmd->dev[0]);
		if (ret < 0) {
			DMDEBUG("(%s): Failed to emulate zones, error %d",
				zmd->devname, ret);
			dmz_drop_zones(zmd);
			return ret;
		}

		/*
		 * Primary superblock zone is always at zone 0 when multiple
		 * drives are present.
		 */
		zmd->sb[0].zone = dmz_get(zmd, 0);

		for (i = 1; i < zmd->nr_devs; i++) {
			zoned_dev = &zmd->dev[i];

			ret = blkdev_report_zones(zoned_dev->bdev, 0,
						  BLK_ALL_ZONES,
						  dmz_init_zone, zoned_dev);
			if (ret < 0) {
				DMDEBUG("(%s): Failed to report zones, error %d",
					zmd->devname, ret);
				dmz_drop_zones(zmd);
				return ret;
			}
		}
		return 0;
	}

	/*
	 * Get zone information and initialize zone descriptors.  At the same
	 * time, determine where the super block should be: first block of the
	 * first randomly writable zone.
	 */
	ret = blkdev_report_zones(zoned_dev->bdev, 0, BLK_ALL_ZONES,
				  dmz_init_zone, zoned_dev);
	if (ret < 0) {
		DMDEBUG("(%s): Failed to report zones, error %d",
			zmd->devname, ret);
		dmz_drop_zones(zmd);
		return ret;
	}

	return 0;
}

static int dmz_update_zone_cb(struct blk_zone *blkz, unsigned int idx,
			      void *data)
{
	struct dm_zone *zone = data;

	clear_bit(DMZ_OFFLINE, &zone->flags);
	clear_bit(DMZ_READ_ONLY, &zone->flags);
	if (blkz->cond == BLK_ZONE_COND_OFFLINE)
		set_bit(DMZ_OFFLINE, &zone->flags);
	else if (blkz->cond == BLK_ZONE_COND_READONLY)
		set_bit(DMZ_READ_ONLY, &zone->flags);

	if (dmz_is_seq(zone))
		zone->wp_block = dmz_sect2blk(blkz->wp - blkz->start);
	else
		zone->wp_block = 0;
	return 0;
}

/*
 * Update a zone information.
 */
static int dmz_update_zone(struct dmz_metadata *zmd, struct dm_zone *zone)
{
	struct dmz_dev *dev = zone->dev;
	unsigned int noio_flag;
	int ret;

	if (dev->flags & DMZ_BDEV_REGULAR)
		return 0;

	/*
	 * Get zone information from disk. Since blkdev_report_zones() uses
	 * GFP_KERNEL by default for memory allocations, set the per-task
	 * PF_MEMALLOC_NOIO flag so that all allocations are done as if
	 * GFP_NOIO was specified.
	 */
	noio_flag = memalloc_noio_save();
	ret = blkdev_report_zones(dev->bdev, dmz_start_sect(zmd, zone), 1,
				  dmz_update_zone_cb, zone);
	memalloc_noio_restore(noio_flag);

	if (ret == 0)
		ret = -EIO;
	if (ret < 0) {
		dmz_dev_err(dev, "Get zone %u report failed",
			    zone->id);
		dmz_check_bdev(dev);
		return ret;
	}

	return 0;
}

/*
 * Check a zone write pointer position when the zone is marked
 * with the sequential write error flag.
 */
static int dmz_handle_seq_write_err(struct dmz_metadata *zmd,
				    struct dm_zone *zone)
{
	struct dmz_dev *dev = zone->dev;
	unsigned int wp = 0;
	int ret;

	wp = zone->wp_block;
	ret = dmz_update_zone(zmd, zone);
	if (ret)
		return ret;

	dmz_dev_warn(dev, "Processing zone %u write error (zone wp %u/%u)",
		     zone->id, zone->wp_block, wp);

	if (zone->wp_block < wp) {
		dmz_invalidate_blocks(zmd, zone, zone->wp_block,
				      wp - zone->wp_block);
	}

	return 0;
}

/*
 * Reset a zone write pointer.
 */
static int dmz_reset_zone(struct dmz_metadata *zmd, struct dm_zone *zone)
{
	int ret;

	/*
	 * Ignore offline zones, read only zones,
	 * and conventional zones.
	 */
	if (dmz_is_offline(zone) ||
	    dmz_is_readonly(zone) ||
	    dmz_is_rnd(zone))
		return 0;

	if (!dmz_is_empty(zone) || dmz_seq_write_err(zone)) {
		struct dmz_dev *dev = zone->dev;

		ret = blkdev_zone_mgmt(dev->bdev, REQ_OP_ZONE_RESET,
				       dmz_start_sect(zmd, zone),
				       zmd->zone_nr_sectors, GFP_NOIO);
		if (ret) {
			dmz_dev_err(dev, "Reset zone %u failed %d",
				    zone->id, ret);
			return ret;
		}
	}

	/* Clear write error bit and rewind write pointer position */
	clear_bit(DMZ_SEQ_WRITE_ERR, &zone->flags);
	zone->wp_block = 0;

	return 0;
}

static void dmz_get_zone_weight(struct dmz_metadata *zmd, struct dm_zone *zone);

/*
 * Initialize chunk mapping.
 */
static int dmz_load_mapping(struct dmz_metadata *zmd)
{
	struct dm_zone *dzone, *bzone;
	struct dmz_mblock *dmap_mblk = NULL;
	struct dmz_map *dmap;
	unsigned int i = 0, e = 0, chunk = 0;
	unsigned int dzone_id;
	unsigned int bzone_id;

	/* Metadata block array for the chunk mapping table */
	zmd->map_mblk = kcalloc(zmd->nr_map_blocks,
				sizeof(struct dmz_mblk *), GFP_KERNEL);
	if (!zmd->map_mblk)
		return -ENOMEM;

	/* Get chunk mapping table blocks and initialize zone mapping */
	while (chunk < zmd->nr_chunks) {
		if (!dmap_mblk) {
			/* Get mapping block */
			dmap_mblk = dmz_get_mblock(zmd, i + 1);
			if (IS_ERR(dmap_mblk))
				return PTR_ERR(dmap_mblk);
			zmd->map_mblk[i] = dmap_mblk;
			dmap = (struct dmz_map *) dmap_mblk->data;
			i++;
			e = 0;
		}

		/* Check data zone */
		dzone_id = le32_to_cpu(dmap[e].dzone_id);
		if (dzone_id == DMZ_MAP_UNMAPPED)
			goto next;

		if (dzone_id >= zmd->nr_zones) {
			dmz_zmd_err(zmd, "Chunk %u mapping: invalid data zone ID %u",
				    chunk, dzone_id);
			return -EIO;
		}

		dzone = dmz_get(zmd, dzone_id);
		if (!dzone) {
			dmz_zmd_err(zmd, "Chunk %u mapping: data zone %u not present",
				    chunk, dzone_id);
			return -EIO;
		}
		set_bit(DMZ_DATA, &dzone->flags);
		dzone->chunk = chunk;
		dmz_get_zone_weight(zmd, dzone);

		if (dmz_is_cache(dzone))
			list_add_tail(&dzone->link, &zmd->map_cache_list);
		else if (dmz_is_rnd(dzone))
			list_add_tail(&dzone->link, &dzone->dev->map_rnd_list);
		else
			list_add_tail(&dzone->link, &dzone->dev->map_seq_list);

		/* Check buffer zone */
		bzone_id = le32_to_cpu(dmap[e].bzone_id);
		if (bzone_id == DMZ_MAP_UNMAPPED)
			goto next;

		if (bzone_id >= zmd->nr_zones) {
			dmz_zmd_err(zmd, "Chunk %u mapping: invalid buffer zone ID %u",
				    chunk, bzone_id);
			return -EIO;
		}

		bzone = dmz_get(zmd, bzone_id);
		if (!bzone) {
			dmz_zmd_err(zmd, "Chunk %u mapping: buffer zone %u not present",
				    chunk, bzone_id);
			return -EIO;
		}
		if (!dmz_is_rnd(bzone) && !dmz_is_cache(bzone)) {
			dmz_zmd_err(zmd, "Chunk %u mapping: invalid buffer zone %u",
				    chunk, bzone_id);
			return -EIO;
		}

		set_bit(DMZ_DATA, &bzone->flags);
		set_bit(DMZ_BUF, &bzone->flags);
		bzone->chunk = chunk;
		bzone->bzone = dzone;
		dzone->bzone = bzone;
		dmz_get_zone_weight(zmd, bzone);
		if (dmz_is_cache(bzone))
			list_add_tail(&bzone->link, &zmd->map_cache_list);
		else
			list_add_tail(&bzone->link, &bzone->dev->map_rnd_list);
next:
		chunk++;
		e++;
		if (e >= DMZ_MAP_ENTRIES)
			dmap_mblk = NULL;
	}

	/*
	 * At this point, only meta zones and mapped data zones were
	 * fully initialized. All remaining zones are unmapped data
	 * zones. Finish initializing those here.
	 */
	for (i = 0; i < zmd->nr_zones; i++) {
		dzone = dmz_get(zmd, i);
		if (!dzone)
			continue;
		if (dmz_is_meta(dzone))
			continue;
		if (dmz_is_offline(dzone))
			continue;

		if (dmz_is_cache(dzone))
			zmd->nr_cache++;
		else if (dmz_is_rnd(dzone))
			dzone->dev->nr_rnd++;
		else
			dzone->dev->nr_seq++;

		if (dmz_is_data(dzone)) {
			/* Already initialized */
			continue;
		}

		/* Unmapped data zone */
		set_bit(DMZ_DATA, &dzone->flags);
		dzone->chunk = DMZ_MAP_UNMAPPED;
		if (dmz_is_cache(dzone)) {
			list_add_tail(&dzone->link, &zmd->unmap_cache_list);
			atomic_inc(&zmd->unmap_nr_cache);
		} else if (dmz_is_rnd(dzone)) {
			list_add_tail(&dzone->link,
				      &dzone->dev->unmap_rnd_list);
			atomic_inc(&dzone->dev->unmap_nr_rnd);
		} else if (atomic_read(&zmd->nr_reserved_seq_zones) < zmd->nr_reserved_seq) {
			list_add_tail(&dzone->link, &zmd->reserved_seq_zones_list);
			set_bit(DMZ_RESERVED, &dzone->flags);
			atomic_inc(&zmd->nr_reserved_seq_zones);
			dzone->dev->nr_seq--;
		} else {
			list_add_tail(&dzone->link,
				      &dzone->dev->unmap_seq_list);
			atomic_inc(&dzone->dev->unmap_nr_seq);
		}
	}

	return 0;
}

/*
 * Set a data chunk mapping.
 */
static void dmz_set_chunk_mapping(struct dmz_metadata *zmd, unsigned int chunk,
				  unsigned int dzone_id, unsigned int bzone_id)
{
	struct dmz_mblock *dmap_mblk = zmd->map_mblk[chunk >> DMZ_MAP_ENTRIES_SHIFT];
	struct dmz_map *dmap = (struct dmz_map *) dmap_mblk->data;
	int map_idx = chunk & DMZ_MAP_ENTRIES_MASK;

	dmap[map_idx].dzone_id = cpu_to_le32(dzone_id);
	dmap[map_idx].bzone_id = cpu_to_le32(bzone_id);
	dmz_dirty_mblock(zmd, dmap_mblk);
}

/*
 * The list of mapped zones is maintained in LRU order.
 * This rotates a zone at the end of its map list.
 */
static void __dmz_lru_zone(struct dmz_metadata *zmd, struct dm_zone *zone)
{
	if (list_empty(&zone->link))
		return;

	list_del_init(&zone->link);
	if (dmz_is_seq(zone)) {
		/* LRU rotate sequential zone */
		list_add_tail(&zone->link, &zone->dev->map_seq_list);
	} else if (dmz_is_cache(zone)) {
		/* LRU rotate cache zone */
		list_add_tail(&zone->link, &zmd->map_cache_list);
	} else {
		/* LRU rotate random zone */
		list_add_tail(&zone->link, &zone->dev->map_rnd_list);
	}
}

/*
 * The list of mapped random zones is maintained
 * in LRU order. This rotates a zone at the end of the list.
 */
static void dmz_lru_zone(struct dmz_metadata *zmd, struct dm_zone *zone)
{
	__dmz_lru_zone(zmd, zone);
	if (zone->bzone)
		__dmz_lru_zone(zmd, zone->bzone);
}

/*
 * Wait for any zone to be freed.
 */
static void dmz_wait_for_free_zones(struct dmz_metadata *zmd)
{
	DEFINE_WAIT(wait);

	prepare_to_wait(&zmd->free_wq, &wait, TASK_UNINTERRUPTIBLE);
	dmz_unlock_map(zmd);
	dmz_unlock_metadata(zmd);

	io_schedule_timeout(HZ);

	dmz_lock_metadata(zmd);
	dmz_lock_map(zmd);
	finish_wait(&zmd->free_wq, &wait);
}

/*
 * Lock a zone for reclaim (set the zone RECLAIM bit).
 * Returns false if the zone cannot be locked or if it is already locked
 * and 1 otherwise.
 */
int dmz_lock_zone_reclaim(struct dm_zone *zone)
{
	/* Active zones cannot be reclaimed */
	if (dmz_is_active(zone))
		return 0;

	return !test_and_set_bit(DMZ_RECLAIM, &zone->flags);
}

/*
 * Clear a zone reclaim flag.
 */
void dmz_unlock_zone_reclaim(struct dm_zone *zone)
{
	WARN_ON(dmz_is_active(zone));
	WARN_ON(!dmz_in_reclaim(zone));

	clear_bit_unlock(DMZ_RECLAIM, &zone->flags);
	smp_mb__after_atomic();
	wake_up_bit(&zone->flags, DMZ_RECLAIM);
}

/*
 * Wait for a zone reclaim to complete.
 */
static void dmz_wait_for_reclaim(struct dmz_metadata *zmd, struct dm_zone *zone)
{
	dmz_unlock_map(zmd);
	dmz_unlock_metadata(zmd);
	set_bit(DMZ_RECLAIM_TERMINATE, &zone->flags);
	wait_on_bit_timeout(&zone->flags, DMZ_RECLAIM, TASK_UNINTERRUPTIBLE, HZ);
	clear_bit(DMZ_RECLAIM_TERMINATE, &zone->flags);
	dmz_lock_metadata(zmd);
	dmz_lock_map(zmd);
}

/*
 * Select a cache or random write zone for reclaim.
 */
static struct dm_zone *dmz_get_rnd_zone_for_reclaim(struct dmz_metadata *zmd,
						    unsigned int idx, bool idle)
{
	struct dm_zone *dzone = NULL;
<<<<<<< HEAD
	struct dm_zone *zone, *last = NULL;
=======
	struct dm_zone *zone, *maxw_z = NULL;
>>>>>>> 84569f32
	struct list_head *zone_list;

	/* If we have cache zones select from the cache zone list */
	if (zmd->nr_cache) {
		zone_list = &zmd->map_cache_list;
		/* Try to relaim random zones, too, when idle */
		if (idle && list_empty(zone_list))
			zone_list = &zmd->dev[idx].map_rnd_list;
	} else
		zone_list = &zmd->dev[idx].map_rnd_list;
<<<<<<< HEAD

	list_for_each_entry(zone, zone_list, link) {
		if (dmz_is_buf(zone)) {
			dzone = zone->bzone;
			if (dzone->dev->dev_idx != idx)
				continue;
			if (!last) {
				last = dzone;
				continue;
			}
			if (last->weight < dzone->weight)
				continue;
			dzone = last;
=======

	/*
	 * Find the buffer zone with the heaviest weight or the first (oldest)
	 * data zone that can be reclaimed.
	 */
	list_for_each_entry(zone, zone_list, link) {
		if (dmz_is_buf(zone)) {
			dzone = zone->bzone;
			if (dmz_is_rnd(dzone) && dzone->dev->dev_idx != idx)
				continue;
			if (!maxw_z || maxw_z->weight < dzone->weight)
				maxw_z = dzone;
		} else {
			dzone = zone;
			if (dmz_lock_zone_reclaim(dzone))
				return dzone;
		}
	}

	if (maxw_z && dmz_lock_zone_reclaim(maxw_z))
		return maxw_z;

	/*
	 * If we come here, none of the zones inspected could be locked for
	 * reclaim. Try again, being more aggressive, that is, find the
	 * first zone that can be reclaimed regardless of its weitght.
	 */
	list_for_each_entry(zone, zone_list, link) {
		if (dmz_is_buf(zone)) {
			dzone = zone->bzone;
			if (dmz_is_rnd(dzone) && dzone->dev->dev_idx != idx)
				continue;
>>>>>>> 84569f32
		} else
			dzone = zone;
		if (dmz_lock_zone_reclaim(dzone))
			return dzone;
	}

	return NULL;
}

/*
 * Select a buffered sequential zone for reclaim.
 */
static struct dm_zone *dmz_get_seq_zone_for_reclaim(struct dmz_metadata *zmd,
						    unsigned int idx)
{
	struct dm_zone *zone;

	list_for_each_entry(zone, &zmd->dev[idx].map_seq_list, link) {
		if (!zone->bzone)
			continue;
		if (dmz_lock_zone_reclaim(zone))
			return zone;
	}

	return NULL;
}

/*
 * Select a zone for reclaim.
 */
struct dm_zone *dmz_get_zone_for_reclaim(struct dmz_metadata *zmd,
					 unsigned int dev_idx, bool idle)
{
	struct dm_zone *zone = NULL;

	/*
	 * Search for a zone candidate to reclaim: 2 cases are possible.
	 * (1) There is no free sequential zones. Then a random data zone
	 *     cannot be reclaimed. So choose a sequential zone to reclaim so
	 *     that afterward a random zone can be reclaimed.
	 * (2) At least one free sequential zone is available, then choose
	 *     the oldest random zone (data or buffer) that can be locked.
	 */
	dmz_lock_map(zmd);
	if (list_empty(&zmd->reserved_seq_zones_list))
		zone = dmz_get_seq_zone_for_reclaim(zmd, dev_idx);
<<<<<<< HEAD
	else
=======
	if (!zone)
>>>>>>> 84569f32
		zone = dmz_get_rnd_zone_for_reclaim(zmd, dev_idx, idle);
	dmz_unlock_map(zmd);

	return zone;
}

/*
 * Get the zone mapping a chunk, if the chunk is mapped already.
 * If no mapping exist and the operation is WRITE, a zone is
 * allocated and used to map the chunk.
 * The zone returned will be set to the active state.
 */
struct dm_zone *dmz_get_chunk_mapping(struct dmz_metadata *zmd, unsigned int chunk, int op)
{
	struct dmz_mblock *dmap_mblk = zmd->map_mblk[chunk >> DMZ_MAP_ENTRIES_SHIFT];
	struct dmz_map *dmap = (struct dmz_map *) dmap_mblk->data;
	int dmap_idx = chunk & DMZ_MAP_ENTRIES_MASK;
	unsigned int dzone_id;
	struct dm_zone *dzone = NULL;
	int ret = 0;
	int alloc_flags = zmd->nr_cache ? DMZ_ALLOC_CACHE : DMZ_ALLOC_RND;

	dmz_lock_map(zmd);
again:
	/* Get the chunk mapping */
	dzone_id = le32_to_cpu(dmap[dmap_idx].dzone_id);
	if (dzone_id == DMZ_MAP_UNMAPPED) {
		/*
		 * Read or discard in unmapped chunks are fine. But for
		 * writes, we need a mapping, so get one.
		 */
		if (op != REQ_OP_WRITE)
			goto out;

		/* Allocate a random zone */
		dzone = dmz_alloc_zone(zmd, 0, alloc_flags);
		if (!dzone) {
			if (dmz_dev_is_dying(zmd)) {
				dzone = ERR_PTR(-EIO);
				goto out;
			}
			dmz_wait_for_free_zones(zmd);
			goto again;
		}

		dmz_map_zone(zmd, dzone, chunk);

	} else {
		/* The chunk is already mapped: get the mapping zone */
		dzone = dmz_get(zmd, dzone_id);
		if (!dzone) {
			dzone = ERR_PTR(-EIO);
			goto out;
		}
		if (dzone->chunk != chunk) {
			dzone = ERR_PTR(-EIO);
			goto out;
		}

		/* Repair write pointer if the sequential dzone has error */
		if (dmz_seq_write_err(dzone)) {
			ret = dmz_handle_seq_write_err(zmd, dzone);
			if (ret) {
				dzone = ERR_PTR(-EIO);
				goto out;
			}
			clear_bit(DMZ_SEQ_WRITE_ERR, &dzone->flags);
		}
	}

	/*
	 * If the zone is being reclaimed, the chunk mapping may change
	 * to a different zone. So wait for reclaim and retry. Otherwise,
	 * activate the zone (this will prevent reclaim from touching it).
	 */
	if (dmz_in_reclaim(dzone)) {
		dmz_wait_for_reclaim(zmd, dzone);
		goto again;
	}
	dmz_activate_zone(dzone);
	dmz_lru_zone(zmd, dzone);
out:
	dmz_unlock_map(zmd);

	return dzone;
}

/*
 * Write and discard change the block validity of data zones and their buffer
 * zones. Check here that valid blocks are still present. If all blocks are
 * invalid, the zones can be unmapped on the fly without waiting for reclaim
 * to do it.
 */
void dmz_put_chunk_mapping(struct dmz_metadata *zmd, struct dm_zone *dzone)
{
	struct dm_zone *bzone;

	dmz_lock_map(zmd);

	bzone = dzone->bzone;
	if (bzone) {
		if (dmz_weight(bzone))
			dmz_lru_zone(zmd, bzone);
		else {
			/* Empty buffer zone: reclaim it */
			dmz_unmap_zone(zmd, bzone);
			dmz_free_zone(zmd, bzone);
			bzone = NULL;
		}
	}

	/* Deactivate the data zone */
	dmz_deactivate_zone(dzone);
	if (dmz_is_active(dzone) || bzone || dmz_weight(dzone))
		dmz_lru_zone(zmd, dzone);
	else {
		/* Unbuffered inactive empty data zone: reclaim it */
		dmz_unmap_zone(zmd, dzone);
		dmz_free_zone(zmd, dzone);
	}

	dmz_unlock_map(zmd);
}

/*
 * Allocate and map a random zone to buffer a chunk
 * already mapped to a sequential zone.
 */
struct dm_zone *dmz_get_chunk_buffer(struct dmz_metadata *zmd,
				     struct dm_zone *dzone)
{
	struct dm_zone *bzone;
	int alloc_flags = zmd->nr_cache ? DMZ_ALLOC_CACHE : DMZ_ALLOC_RND;

	dmz_lock_map(zmd);
again:
	bzone = dzone->bzone;
	if (bzone)
		goto out;

	/* Allocate a random zone */
	bzone = dmz_alloc_zone(zmd, 0, alloc_flags);
	if (!bzone) {
		if (dmz_dev_is_dying(zmd)) {
			bzone = ERR_PTR(-EIO);
			goto out;
		}
		dmz_wait_for_free_zones(zmd);
		goto again;
	}

	/* Update the chunk mapping */
	dmz_set_chunk_mapping(zmd, dzone->chunk, dzone->id, bzone->id);

	set_bit(DMZ_BUF, &bzone->flags);
	bzone->chunk = dzone->chunk;
	bzone->bzone = dzone;
	dzone->bzone = bzone;
	if (dmz_is_cache(bzone))
		list_add_tail(&bzone->link, &zmd->map_cache_list);
	else
		list_add_tail(&bzone->link, &bzone->dev->map_rnd_list);
out:
	dmz_unlock_map(zmd);

	return bzone;
}

/*
 * Get an unmapped (free) zone.
 * This must be called with the mapping lock held.
 */
struct dm_zone *dmz_alloc_zone(struct dmz_metadata *zmd, unsigned int dev_idx,
			       unsigned long flags)
{
	struct list_head *list;
	struct dm_zone *zone;
<<<<<<< HEAD
	int i = 0;

=======
	int i;

	/* Schedule reclaim to ensure free zones are available */
	if (!(flags & DMZ_ALLOC_RECLAIM)) {
		for (i = 0; i < zmd->nr_devs; i++)
			dmz_schedule_reclaim(zmd->dev[i].reclaim);
	}

	i = 0;
>>>>>>> 84569f32
again:
	if (flags & DMZ_ALLOC_CACHE)
		list = &zmd->unmap_cache_list;
	else if (flags & DMZ_ALLOC_RND)
		list = &zmd->dev[dev_idx].unmap_rnd_list;
	else
		list = &zmd->dev[dev_idx].unmap_seq_list;

	if (list_empty(list)) {
		/*
		 * No free zone: return NULL if this is for not reclaim.
		 */
		if (!(flags & DMZ_ALLOC_RECLAIM))
			return NULL;
		/*
		 * Try to allocate from other devices
		 */
		if (i < zmd->nr_devs) {
			dev_idx = (dev_idx + 1) % zmd->nr_devs;
			i++;
			goto again;
		}

		/*
		 * Fallback to the reserved sequential zones
		 */
		zone = list_first_entry_or_null(&zmd->reserved_seq_zones_list,
						struct dm_zone, link);
		if (zone) {
			list_del_init(&zone->link);
			atomic_dec(&zmd->nr_reserved_seq_zones);
		}
		return zone;
	}

	zone = list_first_entry(list, struct dm_zone, link);
	list_del_init(&zone->link);

	if (dmz_is_cache(zone))
		atomic_dec(&zmd->unmap_nr_cache);
	else if (dmz_is_rnd(zone))
		atomic_dec(&zone->dev->unmap_nr_rnd);
	else
		atomic_dec(&zone->dev->unmap_nr_seq);

	if (dmz_is_offline(zone)) {
		dmz_zmd_warn(zmd, "Zone %u is offline", zone->id);
		zone = NULL;
		goto again;
	}
	if (dmz_is_meta(zone)) {
		dmz_zmd_warn(zmd, "Zone %u has metadata", zone->id);
		zone = NULL;
		goto again;
	}
	return zone;
}

/*
 * Free a zone.
 * This must be called with the mapping lock held.
 */
void dmz_free_zone(struct dmz_metadata *zmd, struct dm_zone *zone)
{
	/* If this is a sequential zone, reset it */
	if (dmz_is_seq(zone))
		dmz_reset_zone(zmd, zone);

	/* Return the zone to its type unmap list */
	if (dmz_is_cache(zone)) {
		list_add_tail(&zone->link, &zmd->unmap_cache_list);
		atomic_inc(&zmd->unmap_nr_cache);
	} else if (dmz_is_rnd(zone)) {
		list_add_tail(&zone->link, &zone->dev->unmap_rnd_list);
		atomic_inc(&zone->dev->unmap_nr_rnd);
	} else if (dmz_is_reserved(zone)) {
		list_add_tail(&zone->link, &zmd->reserved_seq_zones_list);
		atomic_inc(&zmd->nr_reserved_seq_zones);
	} else {
		list_add_tail(&zone->link, &zone->dev->unmap_seq_list);
		atomic_inc(&zone->dev->unmap_nr_seq);
	}

	wake_up_all(&zmd->free_wq);
}

/*
 * Map a chunk to a zone.
 * This must be called with the mapping lock held.
 */
void dmz_map_zone(struct dmz_metadata *zmd, struct dm_zone *dzone,
		  unsigned int chunk)
{
	/* Set the chunk mapping */
	dmz_set_chunk_mapping(zmd, chunk, dzone->id,
			      DMZ_MAP_UNMAPPED);
	dzone->chunk = chunk;
	if (dmz_is_cache(dzone))
		list_add_tail(&dzone->link, &zmd->map_cache_list);
	else if (dmz_is_rnd(dzone))
		list_add_tail(&dzone->link, &dzone->dev->map_rnd_list);
	else
		list_add_tail(&dzone->link, &dzone->dev->map_seq_list);
}

/*
 * Unmap a zone.
 * This must be called with the mapping lock held.
 */
void dmz_unmap_zone(struct dmz_metadata *zmd, struct dm_zone *zone)
{
	unsigned int chunk = zone->chunk;
	unsigned int dzone_id;

	if (chunk == DMZ_MAP_UNMAPPED) {
		/* Already unmapped */
		return;
	}

	if (test_and_clear_bit(DMZ_BUF, &zone->flags)) {
		/*
		 * Unmapping the chunk buffer zone: clear only
		 * the chunk buffer mapping
		 */
		dzone_id = zone->bzone->id;
		zone->bzone->bzone = NULL;
		zone->bzone = NULL;

	} else {
		/*
		 * Unmapping the chunk data zone: the zone must
		 * not be buffered.
		 */
		if (WARN_ON(zone->bzone)) {
			zone->bzone->bzone = NULL;
			zone->bzone = NULL;
		}
		dzone_id = DMZ_MAP_UNMAPPED;
	}

	dmz_set_chunk_mapping(zmd, chunk, dzone_id, DMZ_MAP_UNMAPPED);

	zone->chunk = DMZ_MAP_UNMAPPED;
	list_del_init(&zone->link);
}

/*
 * Set @nr_bits bits in @bitmap starting from @bit.
 * Return the number of bits changed from 0 to 1.
 */
static unsigned int dmz_set_bits(unsigned long *bitmap,
				 unsigned int bit, unsigned int nr_bits)
{
	unsigned long *addr;
	unsigned int end = bit + nr_bits;
	unsigned int n = 0;

	while (bit < end) {
		if (((bit & (BITS_PER_LONG - 1)) == 0) &&
		    ((end - bit) >= BITS_PER_LONG)) {
			/* Try to set the whole word at once */
			addr = bitmap + BIT_WORD(bit);
			if (*addr == 0) {
				*addr = ULONG_MAX;
				n += BITS_PER_LONG;
				bit += BITS_PER_LONG;
				continue;
			}
		}

		if (!test_and_set_bit(bit, bitmap))
			n++;
		bit++;
	}

	return n;
}

/*
 * Get the bitmap block storing the bit for chunk_block in zone.
 */
static struct dmz_mblock *dmz_get_bitmap(struct dmz_metadata *zmd,
					 struct dm_zone *zone,
					 sector_t chunk_block)
{
	sector_t bitmap_block = 1 + zmd->nr_map_blocks +
		(sector_t)(zone->id * zmd->zone_nr_bitmap_blocks) +
		(chunk_block >> DMZ_BLOCK_SHIFT_BITS);

	return dmz_get_mblock(zmd, bitmap_block);
}

/*
 * Copy the valid blocks bitmap of from_zone to the bitmap of to_zone.
 */
int dmz_copy_valid_blocks(struct dmz_metadata *zmd, struct dm_zone *from_zone,
			  struct dm_zone *to_zone)
{
	struct dmz_mblock *from_mblk, *to_mblk;
	sector_t chunk_block = 0;

	/* Get the zones bitmap blocks */
	while (chunk_block < zmd->zone_nr_blocks) {
		from_mblk = dmz_get_bitmap(zmd, from_zone, chunk_block);
		if (IS_ERR(from_mblk))
			return PTR_ERR(from_mblk);
		to_mblk = dmz_get_bitmap(zmd, to_zone, chunk_block);
		if (IS_ERR(to_mblk)) {
			dmz_release_mblock(zmd, from_mblk);
			return PTR_ERR(to_mblk);
		}

		memcpy(to_mblk->data, from_mblk->data, DMZ_BLOCK_SIZE);
		dmz_dirty_mblock(zmd, to_mblk);

		dmz_release_mblock(zmd, to_mblk);
		dmz_release_mblock(zmd, from_mblk);

		chunk_block += zmd->zone_bits_per_mblk;
	}

	to_zone->weight = from_zone->weight;

	return 0;
}

/*
 * Merge the valid blocks bitmap of from_zone into the bitmap of to_zone,
 * starting from chunk_block.
 */
int dmz_merge_valid_blocks(struct dmz_metadata *zmd, struct dm_zone *from_zone,
			   struct dm_zone *to_zone, sector_t chunk_block)
{
	unsigned int nr_blocks;
	int ret;

	/* Get the zones bitmap blocks */
	while (chunk_block < zmd->zone_nr_blocks) {
		/* Get a valid region from the source zone */
		ret = dmz_first_valid_block(zmd, from_zone, &chunk_block);
		if (ret <= 0)
			return ret;

		nr_blocks = ret;
		ret = dmz_validate_blocks(zmd, to_zone, chunk_block, nr_blocks);
		if (ret)
			return ret;

		chunk_block += nr_blocks;
	}

	return 0;
}

/*
 * Validate all the blocks in the range [block..block+nr_blocks-1].
 */
int dmz_validate_blocks(struct dmz_metadata *zmd, struct dm_zone *zone,
			sector_t chunk_block, unsigned int nr_blocks)
{
	unsigned int count, bit, nr_bits;
	unsigned int zone_nr_blocks = zmd->zone_nr_blocks;
	struct dmz_mblock *mblk;
	unsigned int n = 0;

	dmz_zmd_debug(zmd, "=> VALIDATE zone %u, block %llu, %u blocks",
		      zone->id, (unsigned long long)chunk_block,
		      nr_blocks);

	WARN_ON(chunk_block + nr_blocks > zone_nr_blocks);

	while (nr_blocks) {
		/* Get bitmap block */
		mblk = dmz_get_bitmap(zmd, zone, chunk_block);
		if (IS_ERR(mblk))
			return PTR_ERR(mblk);

		/* Set bits */
		bit = chunk_block & DMZ_BLOCK_MASK_BITS;
		nr_bits = min(nr_blocks, zmd->zone_bits_per_mblk - bit);

		count = dmz_set_bits((unsigned long *)mblk->data, bit, nr_bits);
		if (count) {
			dmz_dirty_mblock(zmd, mblk);
			n += count;
		}
		dmz_release_mblock(zmd, mblk);

		nr_blocks -= nr_bits;
		chunk_block += nr_bits;
	}

	if (likely(zone->weight + n <= zone_nr_blocks))
		zone->weight += n;
	else {
		dmz_zmd_warn(zmd, "Zone %u: weight %u should be <= %u",
			     zone->id, zone->weight,
			     zone_nr_blocks - n);
		zone->weight = zone_nr_blocks;
	}

	return 0;
}

/*
 * Clear nr_bits bits in bitmap starting from bit.
 * Return the number of bits cleared.
 */
static int dmz_clear_bits(unsigned long *bitmap, int bit, int nr_bits)
{
	unsigned long *addr;
	int end = bit + nr_bits;
	int n = 0;

	while (bit < end) {
		if (((bit & (BITS_PER_LONG - 1)) == 0) &&
		    ((end - bit) >= BITS_PER_LONG)) {
			/* Try to clear whole word at once */
			addr = bitmap + BIT_WORD(bit);
			if (*addr == ULONG_MAX) {
				*addr = 0;
				n += BITS_PER_LONG;
				bit += BITS_PER_LONG;
				continue;
			}
		}

		if (test_and_clear_bit(bit, bitmap))
			n++;
		bit++;
	}

	return n;
}

/*
 * Invalidate all the blocks in the range [block..block+nr_blocks-1].
 */
int dmz_invalidate_blocks(struct dmz_metadata *zmd, struct dm_zone *zone,
			  sector_t chunk_block, unsigned int nr_blocks)
{
	unsigned int count, bit, nr_bits;
	struct dmz_mblock *mblk;
	unsigned int n = 0;

	dmz_zmd_debug(zmd, "=> INVALIDATE zone %u, block %llu, %u blocks",
		      zone->id, (u64)chunk_block, nr_blocks);

	WARN_ON(chunk_block + nr_blocks > zmd->zone_nr_blocks);

	while (nr_blocks) {
		/* Get bitmap block */
		mblk = dmz_get_bitmap(zmd, zone, chunk_block);
		if (IS_ERR(mblk))
			return PTR_ERR(mblk);

		/* Clear bits */
		bit = chunk_block & DMZ_BLOCK_MASK_BITS;
		nr_bits = min(nr_blocks, zmd->zone_bits_per_mblk - bit);

		count = dmz_clear_bits((unsigned long *)mblk->data,
				       bit, nr_bits);
		if (count) {
			dmz_dirty_mblock(zmd, mblk);
			n += count;
		}
		dmz_release_mblock(zmd, mblk);

		nr_blocks -= nr_bits;
		chunk_block += nr_bits;
	}

	if (zone->weight >= n)
		zone->weight -= n;
	else {
		dmz_zmd_warn(zmd, "Zone %u: weight %u should be >= %u",
			     zone->id, zone->weight, n);
		zone->weight = 0;
	}

	return 0;
}

/*
 * Get a block bit value.
 */
static int dmz_test_block(struct dmz_metadata *zmd, struct dm_zone *zone,
			  sector_t chunk_block)
{
	struct dmz_mblock *mblk;
	int ret;

	WARN_ON(chunk_block >= zmd->zone_nr_blocks);

	/* Get bitmap block */
	mblk = dmz_get_bitmap(zmd, zone, chunk_block);
	if (IS_ERR(mblk))
		return PTR_ERR(mblk);

	/* Get offset */
	ret = test_bit(chunk_block & DMZ_BLOCK_MASK_BITS,
		       (unsigned long *) mblk->data) != 0;

	dmz_release_mblock(zmd, mblk);

	return ret;
}

/*
 * Return the number of blocks from chunk_block to the first block with a bit
 * value specified by set. Search at most nr_blocks blocks from chunk_block.
 */
static int dmz_to_next_set_block(struct dmz_metadata *zmd, struct dm_zone *zone,
				 sector_t chunk_block, unsigned int nr_blocks,
				 int set)
{
	struct dmz_mblock *mblk;
	unsigned int bit, set_bit, nr_bits;
	unsigned int zone_bits = zmd->zone_bits_per_mblk;
	unsigned long *bitmap;
	int n = 0;

	WARN_ON(chunk_block + nr_blocks > zmd->zone_nr_blocks);

	while (nr_blocks) {
		/* Get bitmap block */
		mblk = dmz_get_bitmap(zmd, zone, chunk_block);
		if (IS_ERR(mblk))
			return PTR_ERR(mblk);

		/* Get offset */
		bitmap = (unsigned long *) mblk->data;
		bit = chunk_block & DMZ_BLOCK_MASK_BITS;
		nr_bits = min(nr_blocks, zone_bits - bit);
		if (set)
			set_bit = find_next_bit(bitmap, zone_bits, bit);
		else
			set_bit = find_next_zero_bit(bitmap, zone_bits, bit);
		dmz_release_mblock(zmd, mblk);

		n += set_bit - bit;
		if (set_bit < zone_bits)
			break;

		nr_blocks -= nr_bits;
		chunk_block += nr_bits;
	}

	return n;
}

/*
 * Test if chunk_block is valid. If it is, the number of consecutive
 * valid blocks from chunk_block will be returned.
 */
int dmz_block_valid(struct dmz_metadata *zmd, struct dm_zone *zone,
		    sector_t chunk_block)
{
	int valid;

	valid = dmz_test_block(zmd, zone, chunk_block);
	if (valid <= 0)
		return valid;

	/* The block is valid: get the number of valid blocks from block */
	return dmz_to_next_set_block(zmd, zone, chunk_block,
				     zmd->zone_nr_blocks - chunk_block, 0);
}

/*
 * Find the first valid block from @chunk_block in @zone.
 * If such a block is found, its number is returned using
 * @chunk_block and the total number of valid blocks from @chunk_block
 * is returned.
 */
int dmz_first_valid_block(struct dmz_metadata *zmd, struct dm_zone *zone,
			  sector_t *chunk_block)
{
	sector_t start_block = *chunk_block;
	int ret;

	ret = dmz_to_next_set_block(zmd, zone, start_block,
				    zmd->zone_nr_blocks - start_block, 1);
	if (ret < 0)
		return ret;

	start_block += ret;
	*chunk_block = start_block;

	return dmz_to_next_set_block(zmd, zone, start_block,
				     zmd->zone_nr_blocks - start_block, 0);
}

/*
 * Count the number of bits set starting from bit up to bit + nr_bits - 1.
 */
static int dmz_count_bits(void *bitmap, int bit, int nr_bits)
{
	unsigned long *addr;
	int end = bit + nr_bits;
	int n = 0;

	while (bit < end) {
		if (((bit & (BITS_PER_LONG - 1)) == 0) &&
		    ((end - bit) >= BITS_PER_LONG)) {
			addr = (unsigned long *)bitmap + BIT_WORD(bit);
			if (*addr == ULONG_MAX) {
				n += BITS_PER_LONG;
				bit += BITS_PER_LONG;
				continue;
			}
		}

		if (test_bit(bit, bitmap))
			n++;
		bit++;
	}

	return n;
}

/*
 * Get a zone weight.
 */
static void dmz_get_zone_weight(struct dmz_metadata *zmd, struct dm_zone *zone)
{
	struct dmz_mblock *mblk;
	sector_t chunk_block = 0;
	unsigned int bit, nr_bits;
	unsigned int nr_blocks = zmd->zone_nr_blocks;
	void *bitmap;
	int n = 0;

	while (nr_blocks) {
		/* Get bitmap block */
		mblk = dmz_get_bitmap(zmd, zone, chunk_block);
		if (IS_ERR(mblk)) {
			n = 0;
			break;
		}

		/* Count bits in this block */
		bitmap = mblk->data;
		bit = chunk_block & DMZ_BLOCK_MASK_BITS;
		nr_bits = min(nr_blocks, zmd->zone_bits_per_mblk - bit);
		n += dmz_count_bits(bitmap, bit, nr_bits);

		dmz_release_mblock(zmd, mblk);

		nr_blocks -= nr_bits;
		chunk_block += nr_bits;
	}

	zone->weight = n;
}

/*
 * Cleanup the zoned metadata resources.
 */
static void dmz_cleanup_metadata(struct dmz_metadata *zmd)
{
	struct rb_root *root;
	struct dmz_mblock *mblk, *next;
	int i;

	/* Release zone mapping resources */
	if (zmd->map_mblk) {
		for (i = 0; i < zmd->nr_map_blocks; i++)
			dmz_release_mblock(zmd, zmd->map_mblk[i]);
		kfree(zmd->map_mblk);
		zmd->map_mblk = NULL;
	}

	/* Release super blocks */
	for (i = 0; i < 2; i++) {
		if (zmd->sb[i].mblk) {
			dmz_free_mblock(zmd, zmd->sb[i].mblk);
			zmd->sb[i].mblk = NULL;
		}
	}

	/* Free cached blocks */
	while (!list_empty(&zmd->mblk_dirty_list)) {
		mblk = list_first_entry(&zmd->mblk_dirty_list,
					struct dmz_mblock, link);
		dmz_zmd_warn(zmd, "mblock %llu still in dirty list (ref %u)",
			     (u64)mblk->no, mblk->ref);
		list_del_init(&mblk->link);
		rb_erase(&mblk->node, &zmd->mblk_rbtree);
		dmz_free_mblock(zmd, mblk);
	}

	while (!list_empty(&zmd->mblk_lru_list)) {
		mblk = list_first_entry(&zmd->mblk_lru_list,
					struct dmz_mblock, link);
		list_del_init(&mblk->link);
		rb_erase(&mblk->node, &zmd->mblk_rbtree);
		dmz_free_mblock(zmd, mblk);
	}

	/* Sanity checks: the mblock rbtree should now be empty */
	root = &zmd->mblk_rbtree;
	rbtree_postorder_for_each_entry_safe(mblk, next, root, node) {
		dmz_zmd_warn(zmd, "mblock %llu ref %u still in rbtree",
			     (u64)mblk->no, mblk->ref);
		mblk->ref = 0;
		dmz_free_mblock(zmd, mblk);
	}

	/* Free the zone descriptors */
	dmz_drop_zones(zmd);

	mutex_destroy(&zmd->mblk_flush_lock);
	mutex_destroy(&zmd->map_lock);
}

static void dmz_print_dev(struct dmz_metadata *zmd, int num)
{
	struct dmz_dev *dev = &zmd->dev[num];

	if (bdev_zoned_model(dev->bdev) == BLK_ZONED_NONE)
		dmz_dev_info(dev, "Regular block device");
	else
		dmz_dev_info(dev, "Host-%s zoned block device",
			     bdev_zoned_model(dev->bdev) == BLK_ZONED_HA ?
			     "aware" : "managed");
	if (zmd->sb_version > 1) {
		sector_t sector_offset =
			dev->zone_offset << zmd->zone_nr_sectors_shift;

		dmz_dev_info(dev, "  %llu 512-byte logical sectors (offset %llu)",
			     (u64)dev->capacity, (u64)sector_offset);
		dmz_dev_info(dev, "  %u zones of %llu 512-byte logical sectors (offset %llu)",
			     dev->nr_zones, (u64)zmd->zone_nr_sectors,
			     (u64)dev->zone_offset);
	} else {
		dmz_dev_info(dev, "  %llu 512-byte logical sectors",
			     (u64)dev->capacity);
		dmz_dev_info(dev, "  %u zones of %llu 512-byte logical sectors",
			     dev->nr_zones, (u64)zmd->zone_nr_sectors);
	}
}

/*
 * Initialize the zoned metadata.
 */
int dmz_ctr_metadata(struct dmz_dev *dev, int num_dev,
		     struct dmz_metadata **metadata,
		     const char *devname)
{
	struct dmz_metadata *zmd;
	unsigned int i;
	struct dm_zone *zone;
	int ret;

	zmd = kzalloc(sizeof(struct dmz_metadata), GFP_KERNEL);
	if (!zmd)
		return -ENOMEM;

	strcpy(zmd->devname, devname);
	zmd->dev = dev;
	zmd->nr_devs = num_dev;
	zmd->mblk_rbtree = RB_ROOT;
	init_rwsem(&zmd->mblk_sem);
	mutex_init(&zmd->mblk_flush_lock);
	spin_lock_init(&zmd->mblk_lock);
	INIT_LIST_HEAD(&zmd->mblk_lru_list);
	INIT_LIST_HEAD(&zmd->mblk_dirty_list);

	mutex_init(&zmd->map_lock);

	atomic_set(&zmd->unmap_nr_cache, 0);
	INIT_LIST_HEAD(&zmd->unmap_cache_list);
	INIT_LIST_HEAD(&zmd->map_cache_list);

	atomic_set(&zmd->nr_reserved_seq_zones, 0);
	INIT_LIST_HEAD(&zmd->reserved_seq_zones_list);

	init_waitqueue_head(&zmd->free_wq);

	/* Initialize zone descriptors */
	ret = dmz_init_zones(zmd);
	if (ret)
		goto err;

	/* Get super block */
	ret = dmz_load_sb(zmd);
	if (ret)
		goto err;

	/* Set metadata zones starting from sb_zone */
	for (i = 0; i < zmd->nr_meta_zones << 1; i++) {
		zone = dmz_get(zmd, zmd->sb[0].zone->id + i);
		if (!zone) {
			dmz_zmd_err(zmd,
				    "metadata zone %u not present", i);
			ret = -ENXIO;
			goto err;
		}
		if (!dmz_is_rnd(zone) && !dmz_is_cache(zone)) {
			dmz_zmd_err(zmd,
				    "metadata zone %d is not random", i);
			ret = -ENXIO;
			goto err;
		}
		set_bit(DMZ_META, &zone->flags);
	}
	/* Load mapping table */
	ret = dmz_load_mapping(zmd);
	if (ret)
		goto err;

	/*
	 * Cache size boundaries: allow at least 2 super blocks, the chunk map
	 * blocks and enough blocks to be able to cache the bitmap blocks of
	 * up to 16 zones when idle (min_nr_mblks). Otherwise, if busy, allow
	 * the cache to add 512 more metadata blocks.
	 */
	zmd->min_nr_mblks = 2 + zmd->nr_map_blocks + zmd->zone_nr_bitmap_blocks * 16;
	zmd->max_nr_mblks = zmd->min_nr_mblks + 512;
	zmd->mblk_shrinker.count_objects = dmz_mblock_shrinker_count;
	zmd->mblk_shrinker.scan_objects = dmz_mblock_shrinker_scan;
	zmd->mblk_shrinker.seeks = DEFAULT_SEEKS;

	/* Metadata cache shrinker */
	ret = register_shrinker(&zmd->mblk_shrinker);
	if (ret) {
		dmz_zmd_err(zmd, "Register metadata cache shrinker failed");
		goto err;
	}

	dmz_zmd_info(zmd, "DM-Zoned metadata version %d", zmd->sb_version);
	for (i = 0; i < zmd->nr_devs; i++)
		dmz_print_dev(zmd, i);

	dmz_zmd_info(zmd, "  %u zones of %llu 512-byte logical sectors",
		     zmd->nr_zones, (u64)zmd->zone_nr_sectors);
	dmz_zmd_debug(zmd, "  %u metadata zones",
		      zmd->nr_meta_zones * 2);
	dmz_zmd_debug(zmd, "  %u data zones for %u chunks",
		      zmd->nr_data_zones, zmd->nr_chunks);
	dmz_zmd_debug(zmd, "    %u cache zones (%u unmapped)",
		      zmd->nr_cache, atomic_read(&zmd->unmap_nr_cache));
	for (i = 0; i < zmd->nr_devs; i++) {
		dmz_zmd_debug(zmd, "    %u random zones (%u unmapped)",
			      dmz_nr_rnd_zones(zmd, i),
			      dmz_nr_unmap_rnd_zones(zmd, i));
		dmz_zmd_debug(zmd, "    %u sequential zones (%u unmapped)",
			      dmz_nr_seq_zones(zmd, i),
			      dmz_nr_unmap_seq_zones(zmd, i));
	}
	dmz_zmd_debug(zmd, "  %u reserved sequential data zones",
		      zmd->nr_reserved_seq);
	dmz_zmd_debug(zmd, "Format:");
	dmz_zmd_debug(zmd, "%u metadata blocks per set (%u max cache)",
		      zmd->nr_meta_blocks, zmd->max_nr_mblks);
	dmz_zmd_debug(zmd, "  %u data zone mapping blocks",
		      zmd->nr_map_blocks);
	dmz_zmd_debug(zmd, "  %u bitmap blocks",
		      zmd->nr_bitmap_blocks);

	*metadata = zmd;

	return 0;
err:
	dmz_cleanup_metadata(zmd);
	kfree(zmd);
	*metadata = NULL;

	return ret;
}

/*
 * Cleanup the zoned metadata resources.
 */
void dmz_dtr_metadata(struct dmz_metadata *zmd)
{
	unregister_shrinker(&zmd->mblk_shrinker);
	dmz_cleanup_metadata(zmd);
	kfree(zmd);
}

/*
 * Check zone information on resume.
 */
int dmz_resume_metadata(struct dmz_metadata *zmd)
{
	struct dm_zone *zone;
	sector_t wp_block;
	unsigned int i;
	int ret;

	/* Check zones */
	for (i = 0; i < zmd->nr_zones; i++) {
		zone = dmz_get(zmd, i);
		if (!zone) {
			dmz_zmd_err(zmd, "Unable to get zone %u", i);
			return -EIO;
		}
		wp_block = zone->wp_block;

		ret = dmz_update_zone(zmd, zone);
		if (ret) {
			dmz_zmd_err(zmd, "Broken zone %u", i);
			return ret;
		}

		if (dmz_is_offline(zone)) {
			dmz_zmd_warn(zmd, "Zone %u is offline", i);
			continue;
		}

		/* Check write pointer */
		if (!dmz_is_seq(zone))
			zone->wp_block = 0;
		else if (zone->wp_block != wp_block) {
			dmz_zmd_err(zmd, "Zone %u: Invalid wp (%llu / %llu)",
				    i, (u64)zone->wp_block, (u64)wp_block);
			zone->wp_block = wp_block;
			dmz_invalidate_blocks(zmd, zone, zone->wp_block,
					      zmd->zone_nr_blocks - zone->wp_block);
		}
	}

	return 0;
}<|MERGE_RESOLUTION|>--- conflicted
+++ resolved
@@ -271,7 +271,6 @@
 }
 
 unsigned int dmz_nr_rnd_zones(struct dmz_metadata *zmd, int idx)
-<<<<<<< HEAD
 {
 	return zmd->dev[idx].nr_rnd;
 }
@@ -283,19 +282,6 @@
 
 unsigned int dmz_nr_cache_zones(struct dmz_metadata *zmd)
 {
-=======
-{
-	return zmd->dev[idx].nr_rnd;
-}
-
-unsigned int dmz_nr_unmap_rnd_zones(struct dmz_metadata *zmd, int idx)
-{
-	return atomic_read(&zmd->dev[idx].unmap_nr_rnd);
-}
-
-unsigned int dmz_nr_cache_zones(struct dmz_metadata *zmd)
-{
->>>>>>> 84569f32
 	return zmd->nr_cache;
 }
 
@@ -1389,19 +1375,11 @@
 	struct dmz_metadata *zmd = dev->metadata;
 	int idx = num + dev->zone_offset;
 	struct dm_zone *zone;
-<<<<<<< HEAD
 
 	zone = dmz_insert(zmd, idx, dev);
 	if (IS_ERR(zone))
 		return PTR_ERR(zone);
 
-=======
-
-	zone = dmz_insert(zmd, idx, dev);
-	if (IS_ERR(zone))
-		return PTR_ERR(zone);
-
->>>>>>> 84569f32
 	if (blkz->len != zmd->zone_nr_sectors) {
 		if (zmd->sb_version > 1) {
 			/* Ignore the eventual runt (smaller) zone */
@@ -1458,17 +1436,10 @@
 {
 	int idx;
 	sector_t zone_offset = 0;
-<<<<<<< HEAD
 
 	for(idx = 0; idx < dev->nr_zones; idx++) {
 		struct dm_zone *zone;
 
-=======
-
-	for(idx = 0; idx < dev->nr_zones; idx++) {
-		struct dm_zone *zone;
-
->>>>>>> 84569f32
 		zone = dmz_insert(zmd, idx, dev);
 		if (IS_ERR(zone))
 			return PTR_ERR(zone);
@@ -1544,17 +1515,10 @@
 		return -ENXIO;
 	}
 	xa_init(&zmd->zones);
-<<<<<<< HEAD
 
 	DMDEBUG("(%s): Using %zu B for zone information",
 		zmd->devname, sizeof(struct dm_zone) * zmd->nr_zones);
 
-=======
-
-	DMDEBUG("(%s): Using %zu B for zone information",
-		zmd->devname, sizeof(struct dm_zone) * zmd->nr_zones);
-
->>>>>>> 84569f32
 	if (zmd->nr_devs > 1) {
 		ret = dmz_emulate_zones(zmd, &zmd->dev[0]);
 		if (ret < 0) {
@@ -1986,11 +1950,7 @@
 						    unsigned int idx, bool idle)
 {
 	struct dm_zone *dzone = NULL;
-<<<<<<< HEAD
-	struct dm_zone *zone, *last = NULL;
-=======
 	struct dm_zone *zone, *maxw_z = NULL;
->>>>>>> 84569f32
 	struct list_head *zone_list;
 
 	/* If we have cache zones select from the cache zone list */
@@ -2001,21 +1961,6 @@
 			zone_list = &zmd->dev[idx].map_rnd_list;
 	} else
 		zone_list = &zmd->dev[idx].map_rnd_list;
-<<<<<<< HEAD
-
-	list_for_each_entry(zone, zone_list, link) {
-		if (dmz_is_buf(zone)) {
-			dzone = zone->bzone;
-			if (dzone->dev->dev_idx != idx)
-				continue;
-			if (!last) {
-				last = dzone;
-				continue;
-			}
-			if (last->weight < dzone->weight)
-				continue;
-			dzone = last;
-=======
 
 	/*
 	 * Find the buffer zone with the heaviest weight or the first (oldest)
@@ -2048,7 +1993,6 @@
 			dzone = zone->bzone;
 			if (dmz_is_rnd(dzone) && dzone->dev->dev_idx != idx)
 				continue;
->>>>>>> 84569f32
 		} else
 			dzone = zone;
 		if (dmz_lock_zone_reclaim(dzone))
@@ -2095,11 +2039,7 @@
 	dmz_lock_map(zmd);
 	if (list_empty(&zmd->reserved_seq_zones_list))
 		zone = dmz_get_seq_zone_for_reclaim(zmd, dev_idx);
-<<<<<<< HEAD
-	else
-=======
 	if (!zone)
->>>>>>> 84569f32
 		zone = dmz_get_rnd_zone_for_reclaim(zmd, dev_idx, idle);
 	dmz_unlock_map(zmd);
 
@@ -2277,10 +2217,6 @@
 {
 	struct list_head *list;
 	struct dm_zone *zone;
-<<<<<<< HEAD
-	int i = 0;
-
-=======
 	int i;
 
 	/* Schedule reclaim to ensure free zones are available */
@@ -2290,7 +2226,6 @@
 	}
 
 	i = 0;
->>>>>>> 84569f32
 again:
 	if (flags & DMZ_ALLOC_CACHE)
 		list = &zmd->unmap_cache_list;
