// SPDX-License-Identifier: GPL-2.0
/*
 * SH RSPI driver
 *
 * Copyright (C) 2012, 2013  Renesas Solutions Corp.
 * Copyright (C) 2014 Glider bvba
 *
 * Based on spi-sh.c:
 * Copyright (C) 2011 Renesas Solutions Corp.
 */

#include <linux/module.h>
#include <linux/kernel.h>
#include <linux/sched.h>
#include <linux/errno.h>
#include <linux/interrupt.h>
#include <linux/platform_device.h>
#include <linux/io.h>
#include <linux/clk.h>
#include <linux/dmaengine.h>
#include <linux/dma-mapping.h>
#include <linux/of_device.h>
#include <linux/pm_runtime.h>
#include <linux/sh_dma.h>
#include <linux/spi/spi.h>
#include <linux/spi/rspi.h>

#define RSPI_SPCR		0x00	/* Control Register */
#define RSPI_SSLP		0x01	/* Slave Select Polarity Register */
#define RSPI_SPPCR		0x02	/* Pin Control Register */
#define RSPI_SPSR		0x03	/* Status Register */
#define RSPI_SPDR		0x04	/* Data Register */
#define RSPI_SPSCR		0x08	/* Sequence Control Register */
#define RSPI_SPSSR		0x09	/* Sequence Status Register */
#define RSPI_SPBR		0x0a	/* Bit Rate Register */
#define RSPI_SPDCR		0x0b	/* Data Control Register */
#define RSPI_SPCKD		0x0c	/* Clock Delay Register */
#define RSPI_SSLND		0x0d	/* Slave Select Negation Delay Register */
#define RSPI_SPND		0x0e	/* Next-Access Delay Register */
#define RSPI_SPCR2		0x0f	/* Control Register 2 (SH only) */
#define RSPI_SPCMD0		0x10	/* Command Register 0 */
#define RSPI_SPCMD1		0x12	/* Command Register 1 */
#define RSPI_SPCMD2		0x14	/* Command Register 2 */
#define RSPI_SPCMD3		0x16	/* Command Register 3 */
#define RSPI_SPCMD4		0x18	/* Command Register 4 */
#define RSPI_SPCMD5		0x1a	/* Command Register 5 */
#define RSPI_SPCMD6		0x1c	/* Command Register 6 */
#define RSPI_SPCMD7		0x1e	/* Command Register 7 */
#define RSPI_SPCMD(i)		(RSPI_SPCMD0 + (i) * 2)
#define RSPI_NUM_SPCMD		8
#define RSPI_RZ_NUM_SPCMD	4
#define QSPI_NUM_SPCMD		4

/* RSPI on RZ only */
#define RSPI_SPBFCR		0x20	/* Buffer Control Register */
#define RSPI_SPBFDR		0x22	/* Buffer Data Count Setting Register */

/* QSPI only */
#define QSPI_SPBFCR		0x18	/* Buffer Control Register */
#define QSPI_SPBDCR		0x1a	/* Buffer Data Count Register */
#define QSPI_SPBMUL0		0x1c	/* Transfer Data Length Multiplier Setting Register 0 */
#define QSPI_SPBMUL1		0x20	/* Transfer Data Length Multiplier Setting Register 1 */
#define QSPI_SPBMUL2		0x24	/* Transfer Data Length Multiplier Setting Register 2 */
#define QSPI_SPBMUL3		0x28	/* Transfer Data Length Multiplier Setting Register 3 */
#define QSPI_SPBMUL(i)		(QSPI_SPBMUL0 + (i) * 4)

/* SPCR - Control Register */
#define SPCR_SPRIE		0x80	/* Receive Interrupt Enable */
#define SPCR_SPE		0x40	/* Function Enable */
#define SPCR_SPTIE		0x20	/* Transmit Interrupt Enable */
#define SPCR_SPEIE		0x10	/* Error Interrupt Enable */
#define SPCR_MSTR		0x08	/* Master/Slave Mode Select */
#define SPCR_MODFEN		0x04	/* Mode Fault Error Detection Enable */
/* RSPI on SH only */
#define SPCR_TXMD		0x02	/* TX Only Mode (vs. Full Duplex) */
#define SPCR_SPMS		0x01	/* 3-wire Mode (vs. 4-wire) */
/* QSPI on R-Car Gen2 only */
#define SPCR_WSWAP		0x02	/* Word Swap of read-data for DMAC */
#define SPCR_BSWAP		0x01	/* Byte Swap of read-data for DMAC */

/* SSLP - Slave Select Polarity Register */
#define SSLP_SSL1P		0x02	/* SSL1 Signal Polarity Setting */
#define SSLP_SSL0P		0x01	/* SSL0 Signal Polarity Setting */

/* SPPCR - Pin Control Register */
#define SPPCR_MOIFE		0x20	/* MOSI Idle Value Fixing Enable */
#define SPPCR_MOIFV		0x10	/* MOSI Idle Fixed Value */
#define SPPCR_SPOM		0x04
#define SPPCR_SPLP2		0x02	/* Loopback Mode 2 (non-inverting) */
#define SPPCR_SPLP		0x01	/* Loopback Mode (inverting) */

#define SPPCR_IO3FV		0x04	/* Single-/Dual-SPI Mode IO3 Output Fixed Value */
#define SPPCR_IO2FV		0x04	/* Single-/Dual-SPI Mode IO2 Output Fixed Value */

/* SPSR - Status Register */
#define SPSR_SPRF		0x80	/* Receive Buffer Full Flag */
#define SPSR_TEND		0x40	/* Transmit End */
#define SPSR_SPTEF		0x20	/* Transmit Buffer Empty Flag */
#define SPSR_PERF		0x08	/* Parity Error Flag */
#define SPSR_MODF		0x04	/* Mode Fault Error Flag */
#define SPSR_IDLNF		0x02	/* RSPI Idle Flag */
#define SPSR_OVRF		0x01	/* Overrun Error Flag (RSPI only) */

/* SPSCR - Sequence Control Register */
#define SPSCR_SPSLN_MASK	0x07	/* Sequence Length Specification */

/* SPSSR - Sequence Status Register */
#define SPSSR_SPECM_MASK	0x70	/* Command Error Mask */
#define SPSSR_SPCP_MASK		0x07	/* Command Pointer Mask */

/* SPDCR - Data Control Register */
#define SPDCR_TXDMY		0x80	/* Dummy Data Transmission Enable */
#define SPDCR_SPLW1		0x40	/* Access Width Specification (RZ) */
#define SPDCR_SPLW0		0x20	/* Access Width Specification (RZ) */
#define SPDCR_SPLLWORD		(SPDCR_SPLW1 | SPDCR_SPLW0)
#define SPDCR_SPLWORD		SPDCR_SPLW1
#define SPDCR_SPLBYTE		SPDCR_SPLW0
#define SPDCR_SPLW		0x20	/* Access Width Specification (SH) */
#define SPDCR_SPRDTD		0x10	/* Receive Transmit Data Select (SH) */
#define SPDCR_SLSEL1		0x08
#define SPDCR_SLSEL0		0x04
#define SPDCR_SLSEL_MASK	0x0c	/* SSL1 Output Select (SH) */
#define SPDCR_SPFC1		0x02
#define SPDCR_SPFC0		0x01
#define SPDCR_SPFC_MASK		0x03	/* Frame Count Setting (1-4) (SH) */

/* SPCKD - Clock Delay Register */
#define SPCKD_SCKDL_MASK	0x07	/* Clock Delay Setting (1-8) */

/* SSLND - Slave Select Negation Delay Register */
#define SSLND_SLNDL_MASK	0x07	/* SSL Negation Delay Setting (1-8) */

/* SPND - Next-Access Delay Register */
#define SPND_SPNDL_MASK		0x07	/* Next-Access Delay Setting (1-8) */

/* SPCR2 - Control Register 2 */
#define SPCR2_PTE		0x08	/* Parity Self-Test Enable */
#define SPCR2_SPIE		0x04	/* Idle Interrupt Enable */
#define SPCR2_SPOE		0x02	/* Odd Parity Enable (vs. Even) */
#define SPCR2_SPPE		0x01	/* Parity Enable */

/* SPCMDn - Command Registers */
#define SPCMD_SCKDEN		0x8000	/* Clock Delay Setting Enable */
#define SPCMD_SLNDEN		0x4000	/* SSL Negation Delay Setting Enable */
#define SPCMD_SPNDEN		0x2000	/* Next-Access Delay Enable */
#define SPCMD_LSBF		0x1000	/* LSB First */
#define SPCMD_SPB_MASK		0x0f00	/* Data Length Setting */
#define SPCMD_SPB_8_TO_16(bit)	(((bit - 1) << 8) & SPCMD_SPB_MASK)
#define SPCMD_SPB_8BIT		0x0000	/* QSPI only */
#define SPCMD_SPB_16BIT		0x0100
#define SPCMD_SPB_20BIT		0x0000
#define SPCMD_SPB_24BIT		0x0100
#define SPCMD_SPB_32BIT		0x0200
#define SPCMD_SSLKP		0x0080	/* SSL Signal Level Keeping */
#define SPCMD_SPIMOD_MASK	0x0060	/* SPI Operating Mode (QSPI only) */
#define SPCMD_SPIMOD1		0x0040
#define SPCMD_SPIMOD0		0x0020
#define SPCMD_SPIMOD_SINGLE	0
#define SPCMD_SPIMOD_DUAL	SPCMD_SPIMOD0
#define SPCMD_SPIMOD_QUAD	SPCMD_SPIMOD1
#define SPCMD_SPRW		0x0010	/* SPI Read/Write Access (Dual/Quad) */
#define SPCMD_SSLA_MASK		0x0030	/* SSL Assert Signal Setting (RSPI) */
#define SPCMD_BRDV_MASK		0x000c	/* Bit Rate Division Setting */
#define SPCMD_CPOL		0x0002	/* Clock Polarity Setting */
#define SPCMD_CPHA		0x0001	/* Clock Phase Setting */

/* SPBFCR - Buffer Control Register */
#define SPBFCR_TXRST		0x80	/* Transmit Buffer Data Reset */
#define SPBFCR_RXRST		0x40	/* Receive Buffer Data Reset */
#define SPBFCR_TXTRG_MASK	0x30	/* Transmit Buffer Data Triggering Number */
#define SPBFCR_RXTRG_MASK	0x07	/* Receive Buffer Data Triggering Number */
/* QSPI on R-Car Gen2 */
#define SPBFCR_TXTRG_1B		0x00	/* 31 bytes (1 byte available) */
#define SPBFCR_TXTRG_32B	0x30	/* 0 byte (32 bytes available) */
#define SPBFCR_RXTRG_1B		0x00	/* 1 byte (31 bytes available) */
#define SPBFCR_RXTRG_32B	0x07	/* 32 bytes (0 byte available) */

#define QSPI_BUFFER_SIZE        32u

struct rspi_data {
	void __iomem *addr;
	u32 max_speed_hz;
	struct spi_master *master;
	wait_queue_head_t wait;
	struct clk *clk;
	u16 spcmd;
	u8 spsr;
	u8 sppcr;
	int rx_irq, tx_irq;
	const struct spi_ops *ops;

	unsigned dma_callbacked:1;
	unsigned byte_access:1;
};

static void rspi_write8(const struct rspi_data *rspi, u8 data, u16 offset)
{
	iowrite8(data, rspi->addr + offset);
}

static void rspi_write16(const struct rspi_data *rspi, u16 data, u16 offset)
{
	iowrite16(data, rspi->addr + offset);
}

static void rspi_write32(const struct rspi_data *rspi, u32 data, u16 offset)
{
	iowrite32(data, rspi->addr + offset);
}

static u8 rspi_read8(const struct rspi_data *rspi, u16 offset)
{
	return ioread8(rspi->addr + offset);
}

static u16 rspi_read16(const struct rspi_data *rspi, u16 offset)
{
	return ioread16(rspi->addr + offset);
}

static void rspi_write_data(const struct rspi_data *rspi, u16 data)
{
	if (rspi->byte_access)
		rspi_write8(rspi, data, RSPI_SPDR);
	else /* 16 bit */
		rspi_write16(rspi, data, RSPI_SPDR);
}

static u16 rspi_read_data(const struct rspi_data *rspi)
{
	if (rspi->byte_access)
		return rspi_read8(rspi, RSPI_SPDR);
	else /* 16 bit */
		return rspi_read16(rspi, RSPI_SPDR);
}

/* optional functions */
struct spi_ops {
	int (*set_config_register)(struct rspi_data *rspi, int access_size);
	int (*transfer_one)(struct spi_master *master, struct spi_device *spi,
			    struct spi_transfer *xfer);
	u16 mode_bits;
	u16 flags;
	u16 fifo_size;
};

/*
 * functions for RSPI on legacy SH
 */
static int rspi_set_config_register(struct rspi_data *rspi, int access_size)
{
	int spbr;

	/* Sets output mode, MOSI signal, and (optionally) loopback */
	rspi_write8(rspi, rspi->sppcr, RSPI_SPPCR);

	/* Sets transfer bit rate */
	spbr = DIV_ROUND_UP(clk_get_rate(rspi->clk),
			    2 * rspi->max_speed_hz) - 1;
	rspi_write8(rspi, clamp(spbr, 0, 255), RSPI_SPBR);

	/* Disable dummy transmission, set 16-bit word access, 1 frame */
	rspi_write8(rspi, 0, RSPI_SPDCR);
	rspi->byte_access = 0;

	/* Sets RSPCK, SSL, next-access delay value */
	rspi_write8(rspi, 0x00, RSPI_SPCKD);
	rspi_write8(rspi, 0x00, RSPI_SSLND);
	rspi_write8(rspi, 0x00, RSPI_SPND);

	/* Sets parity, interrupt mask */
	rspi_write8(rspi, 0x00, RSPI_SPCR2);

	/* Sets SPCMD */
	rspi->spcmd |= SPCMD_SPB_8_TO_16(access_size);
	rspi_write16(rspi, rspi->spcmd, RSPI_SPCMD0);

	/* Sets RSPI mode */
	rspi_write8(rspi, SPCR_MSTR, RSPI_SPCR);

	return 0;
}

/*
 * functions for RSPI on RZ
 */
static int rspi_rz_set_config_register(struct rspi_data *rspi, int access_size)
{
	int spbr;
	int div = 0;
	unsigned long clksrc;

	/* Sets output mode, MOSI signal, and (optionally) loopback */
	rspi_write8(rspi, rspi->sppcr, RSPI_SPPCR);

	clksrc = clk_get_rate(rspi->clk);
	while (div < 3) {
		if (rspi->max_speed_hz >= clksrc/4) /* 4=(CLK/2)/2 */
			break;
		div++;
		clksrc /= 2;
	}

	/* Sets transfer bit rate */
	spbr = DIV_ROUND_UP(clksrc, 2 * rspi->max_speed_hz) - 1;
	rspi_write8(rspi, clamp(spbr, 0, 255), RSPI_SPBR);
	rspi->spcmd |= div << 2;

	/* Disable dummy transmission, set byte access */
	rspi_write8(rspi, SPDCR_SPLBYTE, RSPI_SPDCR);
	rspi->byte_access = 1;

	/* Sets RSPCK, SSL, next-access delay value */
	rspi_write8(rspi, 0x00, RSPI_SPCKD);
	rspi_write8(rspi, 0x00, RSPI_SSLND);
	rspi_write8(rspi, 0x00, RSPI_SPND);

	/* Sets SPCMD */
	rspi->spcmd |= SPCMD_SPB_8_TO_16(access_size);
	rspi_write16(rspi, rspi->spcmd, RSPI_SPCMD0);

	/* Sets RSPI mode */
	rspi_write8(rspi, SPCR_MSTR, RSPI_SPCR);

	return 0;
}

/*
 * functions for QSPI
 */
static int qspi_set_config_register(struct rspi_data *rspi, int access_size)
{
	int spbr;

	/* Sets output mode, MOSI signal, and (optionally) loopback */
	rspi_write8(rspi, rspi->sppcr, RSPI_SPPCR);

	/* Sets transfer bit rate */
	spbr = DIV_ROUND_UP(clk_get_rate(rspi->clk), 2 * rspi->max_speed_hz);
	rspi_write8(rspi, clamp(spbr, 0, 255), RSPI_SPBR);

	/* Disable dummy transmission, set byte access */
	rspi_write8(rspi, 0, RSPI_SPDCR);
	rspi->byte_access = 1;

	/* Sets RSPCK, SSL, next-access delay value */
	rspi_write8(rspi, 0x00, RSPI_SPCKD);
	rspi_write8(rspi, 0x00, RSPI_SSLND);
	rspi_write8(rspi, 0x00, RSPI_SPND);

	/* Data Length Setting */
	if (access_size == 8)
		rspi->spcmd |= SPCMD_SPB_8BIT;
	else if (access_size == 16)
		rspi->spcmd |= SPCMD_SPB_16BIT;
	else
		rspi->spcmd |= SPCMD_SPB_32BIT;

	rspi->spcmd |= SPCMD_SCKDEN | SPCMD_SLNDEN | SPCMD_SPNDEN;

	/* Resets transfer data length */
	rspi_write32(rspi, 0, QSPI_SPBMUL0);

	/* Resets transmit and receive buffer */
	rspi_write8(rspi, SPBFCR_TXRST | SPBFCR_RXRST, QSPI_SPBFCR);
	/* Sets buffer to allow normal operation */
	rspi_write8(rspi, 0x00, QSPI_SPBFCR);

	/* Sets SPCMD */
	rspi_write16(rspi, rspi->spcmd, RSPI_SPCMD0);

	/* Sets RSPI mode */
	rspi_write8(rspi, SPCR_MSTR, RSPI_SPCR);

	return 0;
}

static void qspi_update(const struct rspi_data *rspi, u8 mask, u8 val, u8 reg)
{
	u8 data;

	data = rspi_read8(rspi, reg);
	data &= ~mask;
	data |= (val & mask);
	rspi_write8(rspi, data, reg);
}

static unsigned int qspi_set_send_trigger(struct rspi_data *rspi,
					  unsigned int len)
{
	unsigned int n;

	n = min(len, QSPI_BUFFER_SIZE);

	if (len >= QSPI_BUFFER_SIZE) {
		/* sets triggering number to 32 bytes */
		qspi_update(rspi, SPBFCR_TXTRG_MASK,
			     SPBFCR_TXTRG_32B, QSPI_SPBFCR);
	} else {
		/* sets triggering number to 1 byte */
		qspi_update(rspi, SPBFCR_TXTRG_MASK,
			     SPBFCR_TXTRG_1B, QSPI_SPBFCR);
	}

	return n;
}

static int qspi_set_receive_trigger(struct rspi_data *rspi, unsigned int len)
{
	unsigned int n;

	n = min(len, QSPI_BUFFER_SIZE);

	if (len >= QSPI_BUFFER_SIZE) {
		/* sets triggering number to 32 bytes */
		qspi_update(rspi, SPBFCR_RXTRG_MASK,
			     SPBFCR_RXTRG_32B, QSPI_SPBFCR);
	} else {
		/* sets triggering number to 1 byte */
		qspi_update(rspi, SPBFCR_RXTRG_MASK,
			     SPBFCR_RXTRG_1B, QSPI_SPBFCR);
	}
	return n;
}

#define set_config_register(spi, n) spi->ops->set_config_register(spi, n)

static void rspi_enable_irq(const struct rspi_data *rspi, u8 enable)
{
	rspi_write8(rspi, rspi_read8(rspi, RSPI_SPCR) | enable, RSPI_SPCR);
}

static void rspi_disable_irq(const struct rspi_data *rspi, u8 disable)
{
	rspi_write8(rspi, rspi_read8(rspi, RSPI_SPCR) & ~disable, RSPI_SPCR);
}

static int rspi_wait_for_interrupt(struct rspi_data *rspi, u8 wait_mask,
				   u8 enable_bit)
{
	int ret;

	rspi->spsr = rspi_read8(rspi, RSPI_SPSR);
	if (rspi->spsr & wait_mask)
		return 0;

	rspi_enable_irq(rspi, enable_bit);
	ret = wait_event_timeout(rspi->wait, rspi->spsr & wait_mask, HZ);
	if (ret == 0 && !(rspi->spsr & wait_mask))
		return -ETIMEDOUT;

	return 0;
}

static inline int rspi_wait_for_tx_empty(struct rspi_data *rspi)
{
	return rspi_wait_for_interrupt(rspi, SPSR_SPTEF, SPCR_SPTIE);
}

static inline int rspi_wait_for_rx_full(struct rspi_data *rspi)
{
	return rspi_wait_for_interrupt(rspi, SPSR_SPRF, SPCR_SPRIE);
}

static int rspi_data_out(struct rspi_data *rspi, u8 data)
{
	int error = rspi_wait_for_tx_empty(rspi);
	if (error < 0) {
		dev_err(&rspi->master->dev, "transmit timeout\n");
		return error;
	}
	rspi_write_data(rspi, data);
	return 0;
}

static int rspi_data_in(struct rspi_data *rspi)
{
	int error;
	u8 data;

	error = rspi_wait_for_rx_full(rspi);
	if (error < 0) {
		dev_err(&rspi->master->dev, "receive timeout\n");
		return error;
	}
	data = rspi_read_data(rspi);
	return data;
}

static int rspi_pio_transfer(struct rspi_data *rspi, const u8 *tx, u8 *rx,
			     unsigned int n)
{
	while (n-- > 0) {
		if (tx) {
			int ret = rspi_data_out(rspi, *tx++);
			if (ret < 0)
				return ret;
		}
		if (rx) {
			int ret = rspi_data_in(rspi);
			if (ret < 0)
				return ret;
			*rx++ = ret;
		}
	}

	return 0;
}

static void rspi_dma_complete(void *arg)
{
	struct rspi_data *rspi = arg;

	rspi->dma_callbacked = 1;
	wake_up_interruptible(&rspi->wait);
}

static int rspi_dma_transfer(struct rspi_data *rspi, struct sg_table *tx,
			     struct sg_table *rx)
{
	struct dma_async_tx_descriptor *desc_tx = NULL, *desc_rx = NULL;
	u8 irq_mask = 0;
	unsigned int other_irq = 0;
	dma_cookie_t cookie;
	int ret;

	/* First prepare and submit the DMA request(s), as this may fail */
	if (rx) {
		desc_rx = dmaengine_prep_slave_sg(rspi->master->dma_rx,
					rx->sgl, rx->nents, DMA_DEV_TO_MEM,
					DMA_PREP_INTERRUPT | DMA_CTRL_ACK);
		if (!desc_rx) {
			ret = -EAGAIN;
			goto no_dma_rx;
		}

		desc_rx->callback = rspi_dma_complete;
		desc_rx->callback_param = rspi;
		cookie = dmaengine_submit(desc_rx);
		if (dma_submit_error(cookie)) {
			ret = cookie;
			goto no_dma_rx;
		}

		irq_mask |= SPCR_SPRIE;
	}

	if (tx) {
		desc_tx = dmaengine_prep_slave_sg(rspi->master->dma_tx,
					tx->sgl, tx->nents, DMA_MEM_TO_DEV,
					DMA_PREP_INTERRUPT | DMA_CTRL_ACK);
		if (!desc_tx) {
			ret = -EAGAIN;
			goto no_dma_tx;
		}

		if (rx) {
			/* No callback */
			desc_tx->callback = NULL;
		} else {
			desc_tx->callback = rspi_dma_complete;
			desc_tx->callback_param = rspi;
		}
		cookie = dmaengine_submit(desc_tx);
		if (dma_submit_error(cookie)) {
			ret = cookie;
			goto no_dma_tx;
		}

		irq_mask |= SPCR_SPTIE;
	}

	/*
	 * DMAC needs SPxIE, but if SPxIE is set, the IRQ routine will be
	 * called. So, this driver disables the IRQ while DMA transfer.
	 */
	if (tx)
		disable_irq(other_irq = rspi->tx_irq);
	if (rx && rspi->rx_irq != other_irq)
		disable_irq(rspi->rx_irq);

	rspi_enable_irq(rspi, irq_mask);
	rspi->dma_callbacked = 0;

	/* Now start DMA */
	if (rx)
		dma_async_issue_pending(rspi->master->dma_rx);
	if (tx)
		dma_async_issue_pending(rspi->master->dma_tx);

	ret = wait_event_interruptible_timeout(rspi->wait,
					       rspi->dma_callbacked, HZ);
	if (ret > 0 && rspi->dma_callbacked) {
		ret = 0;
	} else {
		if (!ret) {
			dev_err(&rspi->master->dev, "DMA timeout\n");
			ret = -ETIMEDOUT;
		}
		if (tx)
			dmaengine_terminate_all(rspi->master->dma_tx);
		if (rx)
			dmaengine_terminate_all(rspi->master->dma_rx);
	}

	rspi_disable_irq(rspi, irq_mask);

	if (tx)
		enable_irq(rspi->tx_irq);
	if (rx && rspi->rx_irq != other_irq)
		enable_irq(rspi->rx_irq);

	return ret;

no_dma_tx:
	if (rx)
		dmaengine_terminate_all(rspi->master->dma_rx);
no_dma_rx:
	if (ret == -EAGAIN) {
		pr_warn_once("%s %s: DMA not available, falling back to PIO\n",
			     dev_driver_string(&rspi->master->dev),
			     dev_name(&rspi->master->dev));
	}
	return ret;
}

static void rspi_receive_init(const struct rspi_data *rspi)
{
	u8 spsr;

	spsr = rspi_read8(rspi, RSPI_SPSR);
	if (spsr & SPSR_SPRF)
		rspi_read_data(rspi);	/* dummy read */
	if (spsr & SPSR_OVRF)
		rspi_write8(rspi, rspi_read8(rspi, RSPI_SPSR) & ~SPSR_OVRF,
			    RSPI_SPSR);
}

static void rspi_rz_receive_init(const struct rspi_data *rspi)
{
	rspi_receive_init(rspi);
	rspi_write8(rspi, SPBFCR_TXRST | SPBFCR_RXRST, RSPI_SPBFCR);
	rspi_write8(rspi, 0, RSPI_SPBFCR);
}

static void qspi_receive_init(const struct rspi_data *rspi)
{
	u8 spsr;

	spsr = rspi_read8(rspi, RSPI_SPSR);
	if (spsr & SPSR_SPRF)
		rspi_read_data(rspi);   /* dummy read */
	rspi_write8(rspi, SPBFCR_TXRST | SPBFCR_RXRST, QSPI_SPBFCR);
	rspi_write8(rspi, 0, QSPI_SPBFCR);
}

static bool __rspi_can_dma(const struct rspi_data *rspi,
			   const struct spi_transfer *xfer)
{
	return xfer->len > rspi->ops->fifo_size;
}

static bool rspi_can_dma(struct spi_master *master, struct spi_device *spi,
			 struct spi_transfer *xfer)
{
	struct rspi_data *rspi = spi_master_get_devdata(master);

	return __rspi_can_dma(rspi, xfer);
}

static int rspi_dma_check_then_transfer(struct rspi_data *rspi,
					 struct spi_transfer *xfer)
{
	if (!rspi->master->can_dma || !__rspi_can_dma(rspi, xfer))
		return -EAGAIN;

	/* rx_buf can be NULL on RSPI on SH in TX-only Mode */
	return rspi_dma_transfer(rspi, &xfer->tx_sg,
				xfer->rx_buf ? &xfer->rx_sg : NULL);
}

static int rspi_common_transfer(struct rspi_data *rspi,
				struct spi_transfer *xfer)
{
	int ret;

	ret = rspi_dma_check_then_transfer(rspi, xfer);
	if (ret != -EAGAIN)
		return ret;

	ret = rspi_pio_transfer(rspi, xfer->tx_buf, xfer->rx_buf, xfer->len);
	if (ret < 0)
		return ret;

	/* Wait for the last transmission */
	rspi_wait_for_tx_empty(rspi);

	return 0;
}

static int rspi_transfer_one(struct spi_master *master, struct spi_device *spi,
			     struct spi_transfer *xfer)
{
	struct rspi_data *rspi = spi_master_get_devdata(master);
	u8 spcr;

	spcr = rspi_read8(rspi, RSPI_SPCR);
	if (xfer->rx_buf) {
		rspi_receive_init(rspi);
		spcr &= ~SPCR_TXMD;
	} else {
		spcr |= SPCR_TXMD;
	}
	rspi_write8(rspi, spcr, RSPI_SPCR);

	return rspi_common_transfer(rspi, xfer);
}

static int rspi_rz_transfer_one(struct spi_master *master,
				struct spi_device *spi,
				struct spi_transfer *xfer)
{
	struct rspi_data *rspi = spi_master_get_devdata(master);

	rspi_rz_receive_init(rspi);

	return rspi_common_transfer(rspi, xfer);
}

static int qspi_trigger_transfer_out_in(struct rspi_data *rspi, const u8 *tx,
					u8 *rx, unsigned int len)
{
	unsigned int i, n;
	int ret;

	while (len > 0) {
		n = qspi_set_send_trigger(rspi, len);
		qspi_set_receive_trigger(rspi, len);
		if (n == QSPI_BUFFER_SIZE) {
			ret = rspi_wait_for_tx_empty(rspi);
			if (ret < 0) {
				dev_err(&rspi->master->dev, "transmit timeout\n");
				return ret;
			}
			for (i = 0; i < n; i++)
				rspi_write_data(rspi, *tx++);

			ret = rspi_wait_for_rx_full(rspi);
			if (ret < 0) {
				dev_err(&rspi->master->dev, "receive timeout\n");
				return ret;
			}
			for (i = 0; i < n; i++)
				*rx++ = rspi_read_data(rspi);
		} else {
			ret = rspi_pio_transfer(rspi, tx, rx, n);
			if (ret < 0)
				return ret;
		}
		len -= n;
	}

	return 0;
}

static int qspi_transfer_out_in(struct rspi_data *rspi,
				struct spi_transfer *xfer)
{
	int ret;

	qspi_receive_init(rspi);

	ret = rspi_dma_check_then_transfer(rspi, xfer);
	if (ret != -EAGAIN)
		return ret;

	return qspi_trigger_transfer_out_in(rspi, xfer->tx_buf,
					    xfer->rx_buf, xfer->len);
}

static int qspi_transfer_out(struct rspi_data *rspi, struct spi_transfer *xfer)
{
	const u8 *tx = xfer->tx_buf;
	unsigned int n = xfer->len;
	unsigned int i, len;
	int ret;

	if (rspi->master->can_dma && __rspi_can_dma(rspi, xfer)) {
		ret = rspi_dma_transfer(rspi, &xfer->tx_sg, NULL);
		if (ret != -EAGAIN)
			return ret;
	}

	while (n > 0) {
		len = qspi_set_send_trigger(rspi, n);
		if (len == QSPI_BUFFER_SIZE) {
			ret = rspi_wait_for_tx_empty(rspi);
			if (ret < 0) {
				dev_err(&rspi->master->dev, "transmit timeout\n");
				return ret;
			}
			for (i = 0; i < len; i++)
				rspi_write_data(rspi, *tx++);
		} else {
			ret = rspi_pio_transfer(rspi, tx, NULL, len);
			if (ret < 0)
				return ret;
		}
		n -= len;
	}

	/* Wait for the last transmission */
	rspi_wait_for_tx_empty(rspi);

	return 0;
}

static int qspi_transfer_in(struct rspi_data *rspi, struct spi_transfer *xfer)
{
	u8 *rx = xfer->rx_buf;
	unsigned int n = xfer->len;
	unsigned int i, len;
	int ret;

	if (rspi->master->can_dma && __rspi_can_dma(rspi, xfer)) {
		int ret = rspi_dma_transfer(rspi, NULL, &xfer->rx_sg);
		if (ret != -EAGAIN)
			return ret;
	}

	while (n > 0) {
		len = qspi_set_receive_trigger(rspi, n);
		if (len == QSPI_BUFFER_SIZE) {
			ret = rspi_wait_for_rx_full(rspi);
			if (ret < 0) {
				dev_err(&rspi->master->dev, "receive timeout\n");
				return ret;
			}
			for (i = 0; i < len; i++)
				*rx++ = rspi_read_data(rspi);
		} else {
			ret = rspi_pio_transfer(rspi, NULL, rx, len);
			if (ret < 0)
				return ret;
		}
		n -= len;
	}

	return 0;
}

static int qspi_transfer_one(struct spi_master *master, struct spi_device *spi,
			     struct spi_transfer *xfer)
{
	struct rspi_data *rspi = spi_master_get_devdata(master);

	if (spi->mode & SPI_LOOP) {
		return qspi_transfer_out_in(rspi, xfer);
	} else if (xfer->tx_nbits > SPI_NBITS_SINGLE) {
		/* Quad or Dual SPI Write */
		return qspi_transfer_out(rspi, xfer);
	} else if (xfer->rx_nbits > SPI_NBITS_SINGLE) {
		/* Quad or Dual SPI Read */
		return qspi_transfer_in(rspi, xfer);
	} else {
		/* Single SPI Transfer */
		return qspi_transfer_out_in(rspi, xfer);
	}
}

static int rspi_setup(struct spi_device *spi)
{
	struct rspi_data *rspi = spi_master_get_devdata(spi->master);

	rspi->max_speed_hz = spi->max_speed_hz;

	rspi->spcmd = SPCMD_SSLKP;
	if (spi->mode & SPI_CPOL)
		rspi->spcmd |= SPCMD_CPOL;
	if (spi->mode & SPI_CPHA)
		rspi->spcmd |= SPCMD_CPHA;

	/* CMOS output mode and MOSI signal from previous transfer */
	rspi->sppcr = 0;
	if (spi->mode & SPI_LOOP)
		rspi->sppcr |= SPPCR_SPLP;

	set_config_register(rspi, 8);

	return 0;
}

static u16 qspi_transfer_mode(const struct spi_transfer *xfer)
{
	if (xfer->tx_buf)
		switch (xfer->tx_nbits) {
		case SPI_NBITS_QUAD:
			return SPCMD_SPIMOD_QUAD;
		case SPI_NBITS_DUAL:
			return SPCMD_SPIMOD_DUAL;
		default:
			return 0;
		}
	if (xfer->rx_buf)
		switch (xfer->rx_nbits) {
		case SPI_NBITS_QUAD:
			return SPCMD_SPIMOD_QUAD | SPCMD_SPRW;
		case SPI_NBITS_DUAL:
			return SPCMD_SPIMOD_DUAL | SPCMD_SPRW;
		default:
			return 0;
		}

	return 0;
}

static int qspi_setup_sequencer(struct rspi_data *rspi,
				const struct spi_message *msg)
{
	const struct spi_transfer *xfer;
	unsigned int i = 0, len = 0;
	u16 current_mode = 0xffff, mode;

	list_for_each_entry(xfer, &msg->transfers, transfer_list) {
		mode = qspi_transfer_mode(xfer);
		if (mode == current_mode) {
			len += xfer->len;
			continue;
		}

		/* Transfer mode change */
		if (i) {
			/* Set transfer data length of previous transfer */
			rspi_write32(rspi, len, QSPI_SPBMUL(i - 1));
		}

		if (i >= QSPI_NUM_SPCMD) {
			dev_err(&msg->spi->dev,
				"Too many different transfer modes");
			return -EINVAL;
		}

		/* Program transfer mode for this transfer */
		rspi_write16(rspi, rspi->spcmd | mode, RSPI_SPCMD(i));
		current_mode = mode;
		len = xfer->len;
		i++;
	}
	if (i) {
		/* Set final transfer data length and sequence length */
		rspi_write32(rspi, len, QSPI_SPBMUL(i - 1));
		rspi_write8(rspi, i - 1, RSPI_SPSCR);
	}

	return 0;
}

static int rspi_prepare_message(struct spi_master *master,
				struct spi_message *msg)
{
	struct rspi_data *rspi = spi_master_get_devdata(master);
	int ret;

	if (msg->spi->mode &
	    (SPI_TX_DUAL | SPI_TX_QUAD | SPI_RX_DUAL | SPI_RX_QUAD)) {
		/* Setup sequencer for messages with multiple transfer modes */
		ret = qspi_setup_sequencer(rspi, msg);
		if (ret < 0)
			return ret;
	}

	/* Enable SPI function in master mode */
	rspi_write8(rspi, rspi_read8(rspi, RSPI_SPCR) | SPCR_SPE, RSPI_SPCR);
	return 0;
}

static int rspi_unprepare_message(struct spi_master *master,
				  struct spi_message *msg)
{
	struct rspi_data *rspi = spi_master_get_devdata(master);

	/* Disable SPI function */
	rspi_write8(rspi, rspi_read8(rspi, RSPI_SPCR) & ~SPCR_SPE, RSPI_SPCR);

	/* Reset sequencer for Single SPI Transfers */
	rspi_write16(rspi, rspi->spcmd, RSPI_SPCMD0);
	rspi_write8(rspi, 0, RSPI_SPSCR);
	return 0;
}

static irqreturn_t rspi_irq_mux(int irq, void *_sr)
{
	struct rspi_data *rspi = _sr;
	u8 spsr;
	irqreturn_t ret = IRQ_NONE;
	u8 disable_irq = 0;

	rspi->spsr = spsr = rspi_read8(rspi, RSPI_SPSR);
	if (spsr & SPSR_SPRF)
		disable_irq |= SPCR_SPRIE;
	if (spsr & SPSR_SPTEF)
		disable_irq |= SPCR_SPTIE;

	if (disable_irq) {
		ret = IRQ_HANDLED;
		rspi_disable_irq(rspi, disable_irq);
		wake_up(&rspi->wait);
	}

	return ret;
}

static irqreturn_t rspi_irq_rx(int irq, void *_sr)
{
	struct rspi_data *rspi = _sr;
	u8 spsr;

	rspi->spsr = spsr = rspi_read8(rspi, RSPI_SPSR);
	if (spsr & SPSR_SPRF) {
		rspi_disable_irq(rspi, SPCR_SPRIE);
		wake_up(&rspi->wait);
		return IRQ_HANDLED;
	}

	return 0;
}

static irqreturn_t rspi_irq_tx(int irq, void *_sr)
{
	struct rspi_data *rspi = _sr;
	u8 spsr;

	rspi->spsr = spsr = rspi_read8(rspi, RSPI_SPSR);
	if (spsr & SPSR_SPTEF) {
		rspi_disable_irq(rspi, SPCR_SPTIE);
		wake_up(&rspi->wait);
		return IRQ_HANDLED;
	}

	return 0;
}

static struct dma_chan *rspi_request_dma_chan(struct device *dev,
					      enum dma_transfer_direction dir,
					      unsigned int id,
					      dma_addr_t port_addr)
{
	dma_cap_mask_t mask;
	struct dma_chan *chan;
	struct dma_slave_config cfg;
	int ret;

	dma_cap_zero(mask);
	dma_cap_set(DMA_SLAVE, mask);

	chan = dma_request_slave_channel_compat(mask, shdma_chan_filter,
				(void *)(unsigned long)id, dev,
				dir == DMA_MEM_TO_DEV ? "tx" : "rx");
	if (!chan) {
		dev_warn(dev, "dma_request_slave_channel_compat failed\n");
		return NULL;
	}

	memset(&cfg, 0, sizeof(cfg));
	cfg.direction = dir;
	if (dir == DMA_MEM_TO_DEV) {
		cfg.dst_addr = port_addr;
		cfg.dst_addr_width = DMA_SLAVE_BUSWIDTH_1_BYTE;
	} else {
		cfg.src_addr = port_addr;
		cfg.src_addr_width = DMA_SLAVE_BUSWIDTH_1_BYTE;
	}

	ret = dmaengine_slave_config(chan, &cfg);
	if (ret) {
		dev_warn(dev, "dmaengine_slave_config failed %d\n", ret);
		dma_release_channel(chan);
		return NULL;
	}

	return chan;
}

static int rspi_request_dma(struct device *dev, struct spi_master *master,
			    const struct resource *res)
{
	const struct rspi_plat_data *rspi_pd = dev_get_platdata(dev);
	unsigned int dma_tx_id, dma_rx_id;

	if (dev->of_node) {
		/* In the OF case we will get the slave IDs from the DT */
		dma_tx_id = 0;
		dma_rx_id = 0;
	} else if (rspi_pd && rspi_pd->dma_tx_id && rspi_pd->dma_rx_id) {
		dma_tx_id = rspi_pd->dma_tx_id;
		dma_rx_id = rspi_pd->dma_rx_id;
	} else {
		/* The driver assumes no error. */
		return 0;
	}

	master->dma_tx = rspi_request_dma_chan(dev, DMA_MEM_TO_DEV, dma_tx_id,
					       res->start + RSPI_SPDR);
	if (!master->dma_tx)
		return -ENODEV;

	master->dma_rx = rspi_request_dma_chan(dev, DMA_DEV_TO_MEM, dma_rx_id,
					       res->start + RSPI_SPDR);
	if (!master->dma_rx) {
		dma_release_channel(master->dma_tx);
		master->dma_tx = NULL;
		return -ENODEV;
	}

	master->can_dma = rspi_can_dma;
	dev_info(dev, "DMA available");
	return 0;
}

static void rspi_release_dma(struct spi_master *master)
{
	if (master->dma_tx)
		dma_release_channel(master->dma_tx);
	if (master->dma_rx)
		dma_release_channel(master->dma_rx);
}

static int rspi_remove(struct platform_device *pdev)
{
	struct rspi_data *rspi = platform_get_drvdata(pdev);

	rspi_release_dma(rspi->master);
	pm_runtime_disable(&pdev->dev);

	return 0;
}

static const struct spi_ops rspi_ops = {
	.set_config_register =	rspi_set_config_register,
	.transfer_one =		rspi_transfer_one,
	.mode_bits =		SPI_CPHA | SPI_CPOL | SPI_LOOP,
	.flags =		SPI_MASTER_MUST_TX,
	.fifo_size =		8,
};

static const struct spi_ops rspi_rz_ops = {
	.set_config_register =	rspi_rz_set_config_register,
	.transfer_one =		rspi_rz_transfer_one,
	.mode_bits =		SPI_CPHA | SPI_CPOL | SPI_LOOP,
	.flags =		SPI_MASTER_MUST_RX | SPI_MASTER_MUST_TX,
	.fifo_size =		8,	/* 8 for TX, 32 for RX */
};

static const struct spi_ops qspi_ops = {
	.set_config_register =	qspi_set_config_register,
	.transfer_one =		qspi_transfer_one,
	.mode_bits =		SPI_CPHA | SPI_CPOL | SPI_LOOP |
				SPI_TX_DUAL | SPI_TX_QUAD |
				SPI_RX_DUAL | SPI_RX_QUAD,
	.flags =		SPI_MASTER_MUST_RX | SPI_MASTER_MUST_TX,
	.fifo_size =		32,
};

#ifdef CONFIG_OF
static const struct of_device_id rspi_of_match[] = {
	/* RSPI on legacy SH */
	{ .compatible = "renesas,rspi", .data = &rspi_ops },
	/* RSPI on RZ/A1H */
	{ .compatible = "renesas,rspi-rz", .data = &rspi_rz_ops },
	/* QSPI on R-Car Gen2 */
	{ .compatible = "renesas,qspi", .data = &qspi_ops },
	{ /* sentinel */ }
};

MODULE_DEVICE_TABLE(of, rspi_of_match);

static int rspi_parse_dt(struct device *dev, struct spi_master *master)
{
	u32 num_cs;
	int error;

	/* Parse DT properties */
	error = of_property_read_u32(dev->of_node, "num-cs", &num_cs);
	if (error) {
		dev_err(dev, "of_property_read_u32 num-cs failed %d\n", error);
		return error;
	}

	master->num_chipselect = num_cs;
	return 0;
}
#else
#define rspi_of_match	NULL
static inline int rspi_parse_dt(struct device *dev, struct spi_master *master)
{
	return -EINVAL;
}
#endif /* CONFIG_OF */

static int rspi_request_irq(struct device *dev, unsigned int irq,
			    irq_handler_t handler, const char *suffix,
			    void *dev_id)
{
	const char *name = devm_kasprintf(dev, GFP_KERNEL, "%s:%s",
					  dev_name(dev), suffix);
	if (!name)
		return -ENOMEM;

	return devm_request_irq(dev, irq, handler, 0, name, dev_id);
}

static int rspi_probe(struct platform_device *pdev)
{
	struct resource *res;
	struct spi_master *master;
	struct rspi_data *rspi;
	int ret;
	const struct rspi_plat_data *rspi_pd;
	const struct spi_ops *ops;

	master = spi_alloc_master(&pdev->dev, sizeof(struct rspi_data));
	if (master == NULL)
		return -ENOMEM;

	ops = of_device_get_match_data(&pdev->dev);
	if (ops) {
		ret = rspi_parse_dt(&pdev->dev, master);
		if (ret)
			goto error1;
	} else {
		ops = (struct spi_ops *)pdev->id_entry->driver_data;
		rspi_pd = dev_get_platdata(&pdev->dev);
		if (rspi_pd && rspi_pd->num_chipselect)
			master->num_chipselect = rspi_pd->num_chipselect;
		else
			master->num_chipselect = 2; /* default */
	}

	/* ops parameter check */
	if (!ops->set_config_register) {
		dev_err(&pdev->dev, "there is no set_config_register\n");
		ret = -ENODEV;
		goto error1;
	}

	rspi = spi_master_get_devdata(master);
	platform_set_drvdata(pdev, rspi);
	rspi->ops = ops;
	rspi->master = master;

	res = platform_get_resource(pdev, IORESOURCE_MEM, 0);
	rspi->addr = devm_ioremap_resource(&pdev->dev, res);
	if (IS_ERR(rspi->addr)) {
		ret = PTR_ERR(rspi->addr);
		goto error1;
	}

	rspi->clk = devm_clk_get(&pdev->dev, NULL);
	if (IS_ERR(rspi->clk)) {
		dev_err(&pdev->dev, "cannot get clock\n");
		ret = PTR_ERR(rspi->clk);
		goto error1;
	}

	pm_runtime_enable(&pdev->dev);

	init_waitqueue_head(&rspi->wait);

	master->bus_num = pdev->id;
	master->setup = rspi_setup;
	master->auto_runtime_pm = true;
	master->transfer_one = ops->transfer_one;
	master->prepare_message = rspi_prepare_message;
	master->unprepare_message = rspi_unprepare_message;
	master->mode_bits = ops->mode_bits;
	master->flags = ops->flags;
	master->dev.of_node = pdev->dev.of_node;

	ret = platform_get_irq_byname(pdev, "rx");
	if (ret < 0) {
		ret = platform_get_irq_byname(pdev, "mux");
		if (ret < 0)
			ret = platform_get_irq(pdev, 0);
		if (ret >= 0)
			rspi->rx_irq = rspi->tx_irq = ret;
	} else {
		rspi->rx_irq = ret;
		ret = platform_get_irq_byname(pdev, "tx");
		if (ret >= 0)
			rspi->tx_irq = ret;
	}
	if (ret < 0) {
		dev_err(&pdev->dev, "platform_get_irq error\n");
		goto error2;
	}

	if (rspi->rx_irq == rspi->tx_irq) {
		/* Single multiplexed interrupt */
		ret = rspi_request_irq(&pdev->dev, rspi->rx_irq, rspi_irq_mux,
				       "mux", rspi);
	} else {
		/* Multi-interrupt mode, only SPRI and SPTI are used */
		ret = rspi_request_irq(&pdev->dev, rspi->rx_irq, rspi_irq_rx,
				       "rx", rspi);
		if (!ret)
			ret = rspi_request_irq(&pdev->dev, rspi->tx_irq,
					       rspi_irq_tx, "tx", rspi);
	}
	if (ret < 0) {
		dev_err(&pdev->dev, "request_irq error\n");
		goto error2;
	}

	ret = rspi_request_dma(&pdev->dev, master, res);
	if (ret < 0)
		dev_warn(&pdev->dev, "DMA not available, using PIO\n");

	ret = devm_spi_register_master(&pdev->dev, master);
	if (ret < 0) {
		dev_err(&pdev->dev, "spi_register_master error.\n");
		goto error3;
	}

	dev_info(&pdev->dev, "probed\n");

	return 0;

error3:
	rspi_release_dma(master);
error2:
	pm_runtime_disable(&pdev->dev);
error1:
	spi_master_put(master);

	return ret;
}

static const struct platform_device_id spi_driver_ids[] = {
	{ "rspi",	(kernel_ulong_t)&rspi_ops },
	{ "rspi-rz",	(kernel_ulong_t)&rspi_rz_ops },
	{ "qspi",	(kernel_ulong_t)&qspi_ops },
	{},
};

MODULE_DEVICE_TABLE(platform, spi_driver_ids);

#ifdef CONFIG_PM_SLEEP
static int rspi_suspend(struct device *dev)
{
<<<<<<< HEAD
	struct platform_device *pdev = to_platform_device(dev);
	struct rspi_data *rspi = platform_get_drvdata(pdev);
=======
	struct rspi_data *rspi = dev_get_drvdata(dev);
>>>>>>> 916d9802

	return spi_master_suspend(rspi->master);
}

static int rspi_resume(struct device *dev)
{
<<<<<<< HEAD
	struct platform_device *pdev = to_platform_device(dev);
	struct rspi_data *rspi = platform_get_drvdata(pdev);
=======
	struct rspi_data *rspi = dev_get_drvdata(dev);
>>>>>>> 916d9802

	return spi_master_resume(rspi->master);
}

static SIMPLE_DEV_PM_OPS(rspi_pm_ops, rspi_suspend, rspi_resume);
#define DEV_PM_OPS	&rspi_pm_ops
#else
#define DEV_PM_OPS	NULL
#endif /* CONFIG_PM_SLEEP */

static struct platform_driver rspi_driver = {
	.probe =	rspi_probe,
	.remove =	rspi_remove,
	.id_table =	spi_driver_ids,
	.driver		= {
		.name = "renesas_spi",
		.pm = DEV_PM_OPS,
		.of_match_table = of_match_ptr(rspi_of_match),
	},
};
module_platform_driver(rspi_driver);

MODULE_DESCRIPTION("Renesas RSPI bus driver");
MODULE_LICENSE("GPL v2");
MODULE_AUTHOR("Yoshihiro Shimoda");
MODULE_ALIAS("platform:rspi");<|MERGE_RESOLUTION|>--- conflicted
+++ resolved
@@ -1347,24 +1347,14 @@
 #ifdef CONFIG_PM_SLEEP
 static int rspi_suspend(struct device *dev)
 {
-<<<<<<< HEAD
-	struct platform_device *pdev = to_platform_device(dev);
-	struct rspi_data *rspi = platform_get_drvdata(pdev);
-=======
 	struct rspi_data *rspi = dev_get_drvdata(dev);
->>>>>>> 916d9802
 
 	return spi_master_suspend(rspi->master);
 }
 
 static int rspi_resume(struct device *dev)
 {
-<<<<<<< HEAD
-	struct platform_device *pdev = to_platform_device(dev);
-	struct rspi_data *rspi = platform_get_drvdata(pdev);
-=======
 	struct rspi_data *rspi = dev_get_drvdata(dev);
->>>>>>> 916d9802
 
 	return spi_master_resume(rspi->master);
 }
