--- conflicted
+++ resolved
@@ -54,67 +54,36 @@
 			&imxmd->notifier, fwnode, sizeof(*imxasd));
 	} else {
 		devname = dev_name(&pdev->dev);
-<<<<<<< HEAD
-
-	/* return -EEXIST if this asd already added */
-	if (find_async_subdev(imxmd, fwnode, devname)) {
-		if (np)
-			dev_dbg(imxmd->md.dev, "%s: already added %pOFn\n",
-			__func__, np);
-		else
-			dev_dbg(imxmd->md.dev, "%s: already added %s\n",
-			__func__, devname);
-		ret = -EEXIST;
-		goto out;
-	}
-
-	imxasd = devm_kzalloc(imxmd->md.dev, sizeof(*imxasd), GFP_KERNEL);
-	if (!imxasd) {
-		ret = -ENOMEM;
-		goto out;
-	}
-	asd = &imxasd->asd;
-
-	if (fwnode) {
-		asd->match_type = V4L2_ASYNC_MATCH_FWNODE;
-		asd->match.fwnode = fwnode;
+		asd = v4l2_async_notifier_add_devname_subdev(
+			&imxmd->notifier, devname, sizeof(*imxasd));
+	}
+
+	if (IS_ERR(asd)) {
+		ret = PTR_ERR(asd);
+		if (ret == -EEXIST) {
+			if (np)
+				dev_dbg(imxmd->md.dev, "%s: already added %pOFn\n",
+					__func__, np);
+			else
+				dev_dbg(imxmd->md.dev, "%s: already added %s\n",
+					__func__, devname);
+		}
+		return ret;
+	}
+
+	imxasd = to_imx_media_asd(asd);
+
+	if (devname)
+		imxasd->pdev = pdev;
+
+	if (np)
 		dev_dbg(imxmd->md.dev, "%s: added %pOFn, match type FWNODE\n",
 			__func__, np);
-	} else {
-		asd->match_type = V4L2_ASYNC_MATCH_DEVNAME;
-		asd->match.device_name = devname;
-		imxasd->pdev = pdev;
+	else
 		dev_dbg(imxmd->md.dev, "%s: added %s, match type DEVNAME\n",
 			__func__, devname);
-=======
-		asd = v4l2_async_notifier_add_devname_subdev(
-			&imxmd->notifier, devname, sizeof(*imxasd));
-	}
-
-	if (IS_ERR(asd)) {
-		ret = PTR_ERR(asd);
-		if (ret == -EEXIST)
-			dev_dbg(imxmd->md.dev, "%s: already added %s\n",
-				__func__, np ? np->name : devname);
-		return ret;
->>>>>>> 3b796aa6
-	}
-
-	imxasd = to_imx_media_asd(asd);
-
-	if (devname)
-		imxasd->pdev = pdev;
-
-<<<<<<< HEAD
-out:
-	mutex_unlock(&imxmd->mutex);
-	return ret;
-=======
-	dev_dbg(imxmd->md.dev, "%s: added %s, match type %s\n",
-		__func__, np ? np->name : devname, np ? "FWNODE" : "DEVNAME");
-
-	return 0;
->>>>>>> 3b796aa6
+
+	return 0;
 }
 
 /*
